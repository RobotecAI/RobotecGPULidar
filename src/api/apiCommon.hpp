--- conflicted
+++ resolved
@@ -114,11 +114,7 @@
 	// TODO: Such changes may require recomputing required fields in RaytraceNode.
 	// TODO: However, taking care of this manually is very bug prone.
 	// TODO: There are other ways to automate this, however, for now this should be enough.
-<<<<<<< HEAD
-	bool fieldsModified = ((std::is_same_v<Args, std::vector<rgl_field_t>> || ... ));
-=======
 	bool fieldsModified = ((std::is_same_v<Args, std::vector<rgl_field_t>> || ...));
->>>>>>> cd6bfca1
 	if (fieldsModified && node->hasGraphRunCtx()) {
 		node->getGraphRunCtx()->detachAndDestroy();
 	}
@@ -128,11 +124,7 @@
 	if (node->hasGraphRunCtx()) {
 		node->getGraphRunCtx()->synchronize();
 	}
-<<<<<<< HEAD
-	node->setParameters(args...);
-=======
 	node->setParameters(std::forward<Args>(args)...);
->>>>>>> cd6bfca1
 	node->dirty = true;
 	*nodeRawPtr = node.get();
 }
