// Copyright 2022 Robotec.AI
//
// Licensed under the Apache License, Version 2.0 (the "License");
// you may not use this file except in compliance with the License.
// You may obtain a copy of the License at
//
//     http://www.apache.org/licenses/LICENSE-2.0
//
// Unless required by applicable law or agreed to in writing, software
// distributed under the License is distributed on an "AS IS" BASIS,
// WITHOUT WARRANTIES OR CONDITIONS OF ANY KIND, either express or implied.
// See the License for the specific language governing permissions and
// limitations under the License.

#include <rgl/api/core.h>
#include <rgl/api/extensions/tape.h>

#include <api/apiCommon.hpp>

#include <scene/Scene.hpp>
#include <scene/Entity.hpp>
#include <scene/Mesh.hpp>
#include <scene/Texture.hpp>

#include <graph/NodesCore.hpp>
#include <graph/GraphRunCtx.hpp>
#include <NvtxWrappers.hpp>

extern "C" {

RGL_API rgl_status_t rgl_get_version_info(int32_t* out_major, int32_t* out_minor, int32_t* out_patch)
{
	// Short pre-changelog API version history:
	// This is a brief shortcut for devs!
	// 0.1: PoC via dlopen
	// 0.2: added E2E PCL formats (12, 24, 48), ringIds, postRaycastTransform
	// 0.3: implemented async calls
	// 0.4: added HasMesh to allow optimization
	// 0.5: implemented scene management via native API
	// 0.6: added gaussian noise API
	// 0.7: pre-open-source API cleanup
	// 0.8: removed hash and suffix args - will be logged instead
	// 0.9: added rgl_configure_logging
	// 0.9.1: optimized rgl_mesh_update_vertices
	// 0.9.2: remove external dependency (gdt)
	// 0.9.3: add API unit tests with fixes, in particular: optix logging
	// 0.10.0: entities can now share meshes
	// 0.10.1: API const correctness, added INVALID_OBJECT error, minor internal changes
	// 0.10.2: Fixed Lidar::getResults writing too many bytes
	// 0.11.0: implement Graph API (Gaussian noise temporarily removed)
	auto status = rglSafeCall([&]() {
		RGL_API_LOG("rgl_get_version_info(out_major={}, out_minor={}, out_patch={})", (void*) out_major, (void*) out_minor,
		            (void*) out_patch);
		CHECK_ARG(out_major != nullptr);
		CHECK_ARG(out_minor != nullptr);
		CHECK_ARG(out_patch != nullptr);
		*out_major = RGL_VERSION_MAJOR;
		*out_minor = RGL_VERSION_MINOR;
		*out_patch = RGL_VERSION_PATCH;
	});
	TAPE_HOOK(out_major, out_minor, out_patch);
	return status;
}

void TapePlayer::tape_get_version_info(const YAML::Node& yamlNode)
{
	int32_t out_major, out_minor, out_patch;
	rgl_get_version_info(&out_major, &out_minor, &out_patch);
	if (out_major != yamlNode[0].as<int32_t>()) {
		RGL_WARN("tape_get_version_info: out_major mismatch");
	}
	if (out_minor != yamlNode[1].as<int32_t>()) {
		RGL_WARN("tape_get_version_info: out_minor mismatch");
	}
	if (out_patch != yamlNode[2].as<int32_t>()) {
		RGL_WARN("tape_get_version_info: out_patch mismatch");
	}
}

RGL_API rgl_status_t rgl_get_extension_info(rgl_extension_t extension, int32_t* out_available)
{
	auto status = rglSafeCall([&]() {
		CHECK_ARG(0 <= extension && extension < RGL_EXTENSION_COUNT);
		CHECK_ARG(out_available != nullptr);
		switch (extension) {
			case RGL_EXTENSION_PCL: *out_available = RGL_BUILD_PCL_EXTENSION; break;
			case RGL_EXTENSION_ROS2: *out_available = RGL_BUILD_ROS2_EXTENSION; break;
			case RGL_EXTENSION_UDP: *out_available = RGL_BUILD_UDP_EXTENSION; break;
			default: throw std::invalid_argument(fmt::format("queried unknown RGL extension: {}", extension));
		}
	});
	TAPE_HOOK(extension, out_available);
	return status;
}

void TapePlayer::tape_get_extension_info(const YAML::Node& yamlNode)
{
	int32_t out_available;
	int32_t recorded_available = yamlNode[1].as<int32_t>();
	rgl_get_extension_info(static_cast<rgl_extension_t>(yamlNode[0].as<int32_t>()), &out_available);
	if (out_available != recorded_available) {
		RGL_WARN(
		    fmt::format("tape_get_extension_info: result mismatch, recorded={}, actual={}", recorded_available, out_available));
	}
}

RGL_API rgl_status_t rgl_configure_logging(rgl_log_level_t log_level, const char* log_file_path, bool use_stdout)
{
	auto status = rglSafeCall([&]() {
		// No logging here, Logger::configure() will print logs after its initialization.
		CHECK_ARG(0 <= log_level && log_level <= 6);
		Logger::getOrCreate().configure(log_level, log_file_path, use_stdout);
	});
	TAPE_HOOK(log_level, log_file_path, use_stdout);
	return status;
}

void TapePlayer::tape_configure_logging(const YAML::Node& yamlNode)
{
	rgl_configure_logging((rgl_log_level_t) yamlNode[0].as<int>(), yamlNode[1].as<std::string>().c_str(),
	                      yamlNode[2].as<bool>());
}

RGL_API void rgl_get_last_error_string(const char** out_error_string)
{
	if (out_error_string == nullptr) {
		return;
	}
	// NO LOGGING HERE SINCE IT MAY THROW!
	*out_error_string = getLastErrorString();
}

RGL_API rgl_status_t rgl_cleanup(void)
{
	auto status = rglSafeCall([&]() {
		// First, delete nodes, because there might be a thread accessing other structures.
		while (!Node::instances.empty()) {
			auto node = Node::instances.begin()->second;
			if (node->hasGraphRunCtx()) {
				node->getGraphRunCtx()->detachAndDestroy();
			}
			auto connectedNodes = node->disconnectConnectedNodes();
			for (auto&& nodeToRelease : connectedNodes) {
				Node::release(nodeToRelease.get());
			}
		}
		Entity::instances.clear();
		Mesh::instances.clear();
		Texture::instances.clear();
		Scene::defaultInstance()->clear();
	});
	TAPE_HOOK();
	return status;
}

void TapePlayer::tape_cleanup(const YAML::Node& yamlNode)
{
	rgl_cleanup();
	tapeMeshes.clear();
	tapeEntities.clear();
	tapeNodes.clear();
}

RGL_API rgl_status_t rgl_mesh_create(rgl_mesh_t* out_mesh, const rgl_vec3f* vertices, int32_t vertex_count,
                                     const rgl_vec3i* indices, int32_t index_count)
{
	auto status = rglSafeCall([&]() {
		RGL_API_LOG("rgl_mesh_create(out_mesh={}, vertices={}, indices={})", (void*) out_mesh, repr(vertices, vertex_count),
		            repr(indices, index_count, 1));
		CHECK_ARG(out_mesh != nullptr);
		CHECK_ARG(vertices != nullptr);
		CHECK_ARG(vertex_count > 0);
		CHECK_ARG(indices != nullptr);
		CHECK_ARG(index_count > 0);
		GraphRunCtx::synchronizeAll(); // Prevent races with graph threads
<<<<<<< HEAD
		*out_mesh = Mesh::create(reinterpret_cast<const Vec3f*>(vertices),
		                         vertex_count,
		                         reinterpret_cast<const Vec3i*>(indices),
		                         index_count).get();
=======
		*out_mesh = Mesh::create(reinterpret_cast<const Vec3f*>(vertices), vertex_count,
		                         reinterpret_cast<const Vec3i*>(indices), index_count)
		                .get();
>>>>>>> cd6bfca1
	});
	TAPE_HOOK(out_mesh, TAPE_ARRAY(vertices, vertex_count), vertex_count, TAPE_ARRAY(indices, index_count), index_count);
	return status;
}

void TapePlayer::tape_mesh_create(const YAML::Node& yamlNode)
{
	rgl_mesh_t mesh = nullptr;
	rgl_mesh_create(&mesh, reinterpret_cast<const rgl_vec3f*>(fileMmap + yamlNode[1].as<size_t>()), yamlNode[2].as<int32_t>(),
	                reinterpret_cast<const rgl_vec3i*>(fileMmap + yamlNode[3].as<size_t>()), yamlNode[4].as<int32_t>());
	tapeMeshes.insert(std::make_pair(yamlNode[0].as<TapeAPIObjectID>(), mesh));
}

RGL_API rgl_status_t rgl_mesh_set_texture_coords(rgl_mesh_t mesh, const rgl_vec2f* uvs, int32_t uv_count)
{
	auto status = rglSafeCall([&]() {
		RGL_API_LOG("rgl_mesh_set_texture_coords(mesh={}, uvs={}, uv_count={})", (void*) mesh, repr(uvs, uv_count), uv_count);
		CHECK_ARG(mesh != nullptr);
		CHECK_ARG(uvs != nullptr);
		CHECK_ARG(uv_count > 0);
		GraphRunCtx::synchronizeAll(); // Prevent races with graph threads
		Mesh::validatePtr(mesh)->setTexCoords(reinterpret_cast<const Vec2f*>(uvs), uv_count);
	});
	TAPE_HOOK(mesh, TAPE_ARRAY(uvs, uv_count), uv_count);
	return status;
}

void TapePlayer::tape_mesh_set_texture_coords(const YAML::Node& yamlNode)
{
	rgl_mesh_set_texture_coords(tapeMeshes.at(yamlNode[0].as<TapeAPIObjectID>()),
	                            reinterpret_cast<const rgl_vec2f*>(fileMmap + yamlNode[1].as<size_t>()),
	                            yamlNode[2].as<int32_t>());
}

RGL_API rgl_status_t rgl_mesh_destroy(rgl_mesh_t mesh)
{
	auto status = rglSafeCall([&]() {
		RGL_API_LOG("rgl_mesh_destroy(mesh={})", (void*) mesh);
		CHECK_ARG(mesh != nullptr);
		GraphRunCtx::synchronizeAll(); // Prevent races with graph threads
		Mesh::release(mesh);
	});
	TAPE_HOOK(mesh);
	return status;
}

void TapePlayer::tape_mesh_destroy(const YAML::Node& yamlNode)
{
	auto meshId = yamlNode[0].as<TapeAPIObjectID>();
	rgl_mesh_destroy(tapeMeshes.at(meshId));
	tapeMeshes.erase(meshId);
}

RGL_API rgl_status_t rgl_mesh_update_vertices(rgl_mesh_t mesh, const rgl_vec3f* vertices, int32_t vertex_count)
{
	auto status = rglSafeCall([&]() {
		RGL_API_LOG("rgl_mesh_update_vertices(mesh={}, vertices={})", (void*) mesh, repr(vertices, vertex_count));
		CHECK_ARG(mesh != nullptr);
		CHECK_ARG(vertices != nullptr);
		CHECK_ARG(vertex_count > 0);
		GraphRunCtx::synchronizeAll(); // Prevent races with graph threads
		Mesh::validatePtr(mesh)->updateVertices(reinterpret_cast<const Vec3f*>(vertices), vertex_count);
	});
	TAPE_HOOK(mesh, TAPE_ARRAY(vertices, vertex_count), vertex_count);
	return status;
}

void TapePlayer::tape_mesh_update_vertices(const YAML::Node& yamlNode)
{
	rgl_mesh_update_vertices(tapeMeshes.at(yamlNode[0].as<TapeAPIObjectID>()),
	                         reinterpret_cast<const rgl_vec3f*>(fileMmap + yamlNode[1].as<size_t>()),
	                         yamlNode[2].as<int32_t>());
}

RGL_API rgl_status_t rgl_entity_create(rgl_entity_t* out_entity, rgl_scene_t scene, rgl_mesh_t mesh)
{
	auto status = rglSafeCall([&]() {
		RGL_API_LOG("rgl_entity_create(out_entity={}, scene={}, mesh={})", (void*) out_entity, (void*) scene, (void*) mesh);
		CHECK_ARG(out_entity != nullptr);
		CHECK_ARG(mesh != nullptr);
		GraphRunCtx::synchronizeAll(); // Prevent races with graph threads
		if (scene == nullptr) {
			scene = Scene::defaultInstance().get();
		}
		*out_entity = Entity::create(Mesh::validatePtr(mesh)).get();
		Scene::validatePtr(scene)->addEntity(Entity::validatePtr(*out_entity));
	});
	TAPE_HOOK(out_entity, scene, mesh);
	return status;
}

void TapePlayer::tape_entity_create(const YAML::Node& yamlNode)
{
	rgl_entity_t entity = nullptr;
	rgl_entity_create(&entity,
	                  nullptr, // TODO(msz-rai) support multiple scenes
	                  tapeMeshes.at(yamlNode[2].as<TapeAPIObjectID>()));
	tapeEntities.insert(std::make_pair(yamlNode[0].as<TapeAPIObjectID>(), entity));
}

RGL_API rgl_status_t rgl_entity_destroy(rgl_entity_t entity)
{
	auto status = rglSafeCall([&]() {
		RGL_API_LOG("rgl_entity_destroy(entity={})", (void*) entity);
		CHECK_ARG(entity != nullptr);
		GraphRunCtx::synchronizeAll(); // Prevent races with graph threads
		auto entitySafe = Entity::validatePtr(entity);
		entitySafe->scene->removeEntity(entitySafe);
		Entity::release(entity);
	});
	TAPE_HOOK(entity);
	return status;
}

void TapePlayer::tape_entity_destroy(const YAML::Node& yamlNode)
{
	auto entityId = yamlNode[0].as<TapeAPIObjectID>();
	rgl_entity_destroy(tapeEntities.at(entityId));
	tapeEntities.erase(entityId);
}

RGL_API rgl_status_t rgl_entity_set_pose(rgl_entity_t entity, const rgl_mat3x4f* transform)
{
	auto status = rglSafeCall([&]() {
		RGL_API_LOG("rgl_entity_set_pose(entity={}, transform={})", (void*) entity, repr(transform, 1));
		CHECK_ARG(entity != nullptr);
		CHECK_ARG(transform != nullptr);
		GraphRunCtx::synchronizeAll(); // Prevent races with graph threads
		auto tf = Mat3x4f::fromRaw(reinterpret_cast<const float*>(&transform->value[0][0]));
		Entity::validatePtr(entity)->setTransform(tf);
	});
	TAPE_HOOK(entity, transform);
	return status;
}

void TapePlayer::tape_entity_set_pose(const YAML::Node& yamlNode)
{
	rgl_entity_set_pose(tapeEntities.at(yamlNode[0].as<TapeAPIObjectID>()),
	                    reinterpret_cast<const rgl_mat3x4f*>(fileMmap + yamlNode[1].as<size_t>()));
}

RGL_API rgl_status_t rgl_entity_set_id(rgl_entity_t entity, int32_t id)
{
	auto status = rglSafeCall([&]() {
		RGL_API_LOG("rgl_entity_set_id(entity={}, id={})", (void*) entity, id);
		CHECK_ARG(entity != nullptr);
		CHECK_ARG(id != RGL_ENTITY_INVALID_ID);
		GraphRunCtx::synchronizeAll(); // Prevent races with graph threads
		Entity::validatePtr(entity)->setId(id);
	});
	TAPE_HOOK(entity, id);
	return status;
}

void TapePlayer::tape_entity_set_id(const YAML::Node& yamlNode)
{
	rgl_entity_set_id(tapeEntities.at(yamlNode[0].as<TapeAPIObjectID>()), yamlNode[1].as<Field<ENTITY_ID_I32>::type>());
}

RGL_API rgl_status_t rgl_entity_set_intensity_texture(rgl_entity_t entity, rgl_texture_t texture)
{
	auto status = rglSafeCall([&]() {
		RGL_API_LOG("rgl_entity_set_intensity_texture(entity={}, texture={})", (void*) entity, (void*) texture);
		CHECK_ARG(entity != nullptr);
		CHECK_ARG(texture != nullptr);
		GraphRunCtx::synchronizeAll(); // Prevent races with graph threads
		Entity::validatePtr(entity)->setIntensityTexture(Texture::validatePtr(texture));
	});

	TAPE_HOOK(entity, texture);
	return status;
}

void TapePlayer::tape_entity_set_intensity_texture(const YAML::Node& yamlNode)
{
	rgl_entity_set_intensity_texture(tapeEntities.at(yamlNode[0].as<TapeAPIObjectID>()),
	                                 tapeTextures.at(yamlNode[1].as<TapeAPIObjectID>()));
}

RGL_API rgl_status_t rgl_texture_create(rgl_texture_t* out_texture, const void* texels, int32_t width, int32_t height)
{
	auto status = rglSafeCall([&]() {
		RGL_API_LOG("rgl_texture_create(out_texture={}, width={}, height={})", (void*) out_texture, width, height);
		CHECK_ARG(out_texture != nullptr);
		CHECK_ARG(texels != nullptr);
		CHECK_ARG(width > 0);
		CHECK_ARG(height > 0);
		GraphRunCtx::synchronizeAll(); // Prevent races with graph threads
		*out_texture = Texture::create(texels, width, height).get();
	});
	TAPE_HOOK(out_texture, TAPE_ARRAY(texels, (width * height * sizeof(TextureTexelFormat))), width, height);
	return status;
}

void TapePlayer::tape_texture_create(const YAML::Node& yamlNode)
{
	rgl_texture_t texture = nullptr;

	rgl_texture_create(&texture, reinterpret_cast<const void*>(fileMmap + yamlNode[1].as<size_t>()), yamlNode[2].as<int32_t>(),
	                   yamlNode[3].as<int32_t>());

	tapeTextures.insert(std::make_pair(yamlNode[0].as<TapeAPIObjectID>(), texture));
}

RGL_API rgl_status_t rgl_texture_destroy(rgl_texture_t texture)
{
	auto status = rglSafeCall([&]() {
		RGL_API_LOG("rgl_texture_destroy(texture={})", (void*) texture);
		CHECK_ARG(texture != nullptr);
		GraphRunCtx::synchronizeAll(); // Prevent races with graph threads
		Texture::release(texture);
	});
	TAPE_HOOK(texture);
	return status;
}

void TapePlayer::tape_texture_destroy(const YAML::Node& yamlNode)
{
	auto textureId = yamlNode[0].as<TapeAPIObjectID>();
	rgl_texture_destroy(tapeTextures.at(textureId));
	tapeTextures.erase(textureId);
}

RGL_API rgl_status_t rgl_scene_set_time(rgl_scene_t scene, uint64_t nanoseconds)
{
	auto status = rglSafeCall([&]() {
		RGL_API_LOG("rgl_scene_set_time(scene={}, nanoseconds={})", (void*) scene, nanoseconds);
		GraphRunCtx::synchronizeAll(); // Prevent races with graph threads
		if (scene == nullptr) {
			scene = Scene::defaultInstance().get();
		}
		Scene::validatePtr(scene)->setTime(Time::nanoseconds(nanoseconds));
	});
	TAPE_HOOK(scene, nanoseconds);
	return status;
}

void TapePlayer::tape_scene_set_time(const YAML::Node& yamlNode)
{
	rgl_scene_set_time(nullptr, // TODO(msz-rai) support multiple scenes
	                   yamlNode[1].as<uint64_t>());
}

<<<<<<< HEAD
RGL_API rgl_status_t
rgl_graph_run(rgl_node_t raw_node)
=======
RGL_API rgl_status_t rgl_graph_run(rgl_node_t raw_node)
>>>>>>> cd6bfca1
{
	auto status = rglSafeCall([&]() {
		RGL_API_LOG("rgl_graph_run(node={})", repr(raw_node));
		CHECK_ARG(raw_node != nullptr);
<<<<<<< HEAD
		NvtxRange rg {NVTX_CAT_API, NVTX_COL_CALL, "rgl_graph_run"};
=======
		NvtxRange rg{NVTX_CAT_API, NVTX_COL_CALL, "rgl_graph_run"};
>>>>>>> cd6bfca1
		auto node = Node::validatePtr(raw_node);
		if (!node->hasGraphRunCtx()) {
			GraphRunCtx::createAndAttach(node);
		}
		node->getGraphRunCtx()->executeAsync();
	});
	TAPE_HOOK(raw_node);
	return status;
}

void TapePlayer::tape_graph_run(const YAML::Node& yamlNode) { rgl_graph_run(tapeNodes.at(yamlNode[0].as<TapeAPIObjectID>())); }

<<<<<<< HEAD
RGL_API rgl_status_t
rgl_graph_destroy(rgl_node_t raw_node)
=======
RGL_API rgl_status_t rgl_graph_destroy(rgl_node_t raw_node)
>>>>>>> cd6bfca1
{
	auto status = rglSafeCall([&]() {
		RGL_API_LOG("rgl_graph_destroy(node={})", repr(raw_node));
		CHECK_ARG(raw_node != nullptr);
		auto node = Node::validatePtr(raw_node);
		if (node->hasGraphRunCtx()) {
			node->getGraphRunCtx()->detachAndDestroy();
		}
		auto allNodes = node->disconnectConnectedNodes();
		for (auto&& nodeToRelease : allNodes) {
			Node::release(nodeToRelease.get());
		}
	});
	TAPE_HOOK(raw_node);
	return status;
}

void TapePlayer::tape_graph_destroy(const YAML::Node& yamlNode)
{
	rgl_node_t userNode = tapeNodes.at(yamlNode[0].as<TapeAPIObjectID>());
<<<<<<< HEAD
	std::set<Node::Ptr> graph = Node::validatePtr(userNode)->getConnectedNodes();
=======
	std::set<Node::Ptr> graph = Node::validatePtr(userNode)->getConnectedComponentNodes();
>>>>>>> cd6bfca1
	std::set<TapeAPIObjectID> graphNodeIds;

	for (auto const& graphNode : graph) {
		for (auto const& [key, val] : tapeNodes) {
			auto tapeNodePtr = Node::validatePtr(val).get();
			if (graphNode.get() == tapeNodePtr) {
				graphNodeIds.insert(key);
				break;
			}
		}
	}

	rgl_graph_destroy(userNode);

	while (!graphNodeIds.empty()) {
		TapeAPIObjectID nodeId = *graphNodeIds.begin();
		tapeNodes.erase(nodeId);
		graphNodeIds.erase(nodeId);
	}
}

RGL_API rgl_status_t rgl_graph_get_result_size(rgl_node_t node, rgl_field_t field, int32_t* out_count, int32_t* out_size_of)
{
	auto status = rglSafeCall([&]() {
		RGL_API_LOG("rgl_graph_get_result_size(node={}, field={}, out_count={}, out_size_of={})", repr(node), field,
		            (void*) out_count, (void*) out_size_of);
		CHECK_ARG(node != nullptr);
<<<<<<< HEAD
		NvtxRange rg {NVTX_CAT_API, NVTX_COL_CALL, "rgl_graph_get_result_size"};
=======
		NvtxRange rg{NVTX_CAT_API, NVTX_COL_CALL, "rgl_graph_get_result_size"};
>>>>>>> cd6bfca1

		auto pointCloudNode = Node::validatePtr<IPointsNode>(node);
		pointCloudNode->waitForResults();
		auto elemCount = (int32_t) pointCloudNode->getPointCount();
		auto elemSize = (int32_t) pointCloudNode->getFieldPointSize(field);

		if (out_count != nullptr) {
			*out_count = elemCount;
		}
		if (out_size_of != nullptr) {
			*out_size_of = elemSize;
		}
	});
	TAPE_HOOK(node, field, out_count, out_size_of);
	return status;
}

void TapePlayer::tape_graph_get_result_size(const YAML::Node& yamlNode)
{
	int32_t out_count, out_size_of;
<<<<<<< HEAD
	rgl_graph_get_result_size(tapeNodes.at(yamlNode[0].as<TapeAPIObjectID>()),
		(rgl_field_t) yamlNode[1].as<int>(),
		&out_count,
		&out_size_of);
=======
	rgl_graph_get_result_size(tapeNodes.at(yamlNode[0].as<TapeAPIObjectID>()), (rgl_field_t) yamlNode[1].as<int>(), &out_count,
	                          &out_size_of);
>>>>>>> cd6bfca1

	auto tape_count = yamlNode[2].as<int32_t>();
	auto tape_size_of = yamlNode[3].as<int32_t>();
	// These warnings may be caused e.g. by gaussian noise (different seed -> different hits)
	if (out_count != tape_count) {
		RGL_WARN("tape_graph_get_result_size: actual count ({}) differs from tape count ({})", out_count, tape_count);
	}
	if (out_size_of != tape_size_of) {
		RGL_WARN("tape_graph_get_result_size: actual sizeof ({}) differs from tape sizeof ({})", out_size_of, tape_size_of);
	}
}

<<<<<<< HEAD
RGL_API rgl_status_t
rgl_graph_get_result_data(rgl_node_t node, rgl_field_t field, void* dst)
=======
RGL_API rgl_status_t rgl_graph_get_result_data(rgl_node_t node, rgl_field_t field, void* dst)
>>>>>>> cd6bfca1
{
	static auto buffer = HostPinnedArray<char>::create();
	auto status = rglSafeCall([&]() {
		RGL_API_LOG("rgl_graph_get_result_data(node={}, field={}, data={})", repr(node), field, (void*) dst);
		CHECK_ARG(node != nullptr);
		CHECK_ARG(dst != nullptr);
<<<<<<< HEAD
		NvtxRange rg {NVTX_CAT_API, NVTX_COL_CALL, "rgl_graph_get_result_data"};

		// This part is a bit tricky:
		// The node is operating in a GraphRunCtx, i.e. in some CUDA stream.
		// All its DAAs are bound to that stream. The stream may be busy with processing other nodes.
		// We want to copy data without waiting until the aforementioned stream is synchronized.
		// Therefore, we want to invoke the copy from the source DAA in a separate stream - copy stream.
		// Take note, that since the source DAA is bound to a stream,
		// it could be unsafe to issue operations in a different stream.
		// E.g. If DAA was resized (data pointer already changed its value), but the reallocation didn't yet happen.
		// However, with the current architecture, we can reasonably expect that no DAA is modified by other Node than its owner.
		// Therefore, it should be sufficient to wait only for the stream operations issued by the given node (and, obviously, all previous).
		// After that, all pending operations on the source DAA are done, and it is safe to use it in the copy stream.


		auto pointCloudNode = Node::validatePtr<IPointsNode>(node);
		pointCloudNode->waitForResults();
		if (!pointCloudNode->hasField(field)) {
			auto msg = fmt::format("node {} does not provide field {}", pointCloudNode->getName(), toString(field));
			throw InvalidPipeline(msg);
		}
                // Temporary optimization to yield better results in AWSIM:
                // YieldNode (which has complementary part of this optimization) prefetches XYZ to host mem.
                // If we are asked for XYZ from YieldNode, we can use its host cache and immediately memcpy it.
                // TODO: This should work for any field in YieldNode (encountered test fails for other fields)
		if (auto yieldNode = std::dynamic_pointer_cast<YieldPointsNode>(pointCloudNode)) {
			if (field == XYZ_F32) {
=======
		NvtxRange rg{NVTX_CAT_API, NVTX_COL_CALL, "rgl_graph_get_result_data"};

		auto pointCloudNode = Node::validatePtr<IPointsNode>(node);
		if (!pointCloudNode->hasField(field)) {
			auto msg = fmt::format("node {} does not provide field {}", pointCloudNode->getName(), toString(field));
			throw InvalidPipeline(msg);
		}

		// This part is a bit tricky:
		// The node is operating in a GraphRunCtx, i.e. in some CUDA stream.
		// All its DAAs are bound to that stream. The stream may be busy with processing other nodes.
		// We want to copy data without waiting until the aforementioned stream is synchronized.
		// Therefore, we want to invoke the copy from the source DAA in a separate stream - copy stream.
		// Take note, that since the source DAA is bound to a stream,
		// it could be unsafe to issue operations in a different stream.
		// E.g. If DAA was resized (data pointer already changed its value), but the reallocation didn't yet happen.
		// However, with the current architecture, we can reasonably expect that no DAA is modified by other Node than its owner.
		// Therefore, it should be sufficient to wait only for the stream operations issued by the given node (and, obviously, all previous).
		// After that, all pending operations on the source DAA are done, and it is safe to use it in the copy stream.
		pointCloudNode->waitForResults();

		// Temporary optimization to yield better results in AWSIM:
		// YieldNode (which has complementary part of this optimization) prefetches XYZ to host mem.
		// If we are asked for XYZ from YieldNode, we can use its host cache and immediately memcpy it.
		// TODO: This should work for any field in YieldNode (encountered test fails for other fields)
		if (auto yieldNode = std::dynamic_pointer_cast<YieldPointsNode>(pointCloudNode)) {
			if (field == XYZ_VEC3_F32) {
>>>>>>> cd6bfca1
				auto fieldArray = yieldNode->getXYZCache();
				size_t size = fieldArray->getCount() * fieldArray->getSizeOf();
				memcpy(dst, fieldArray->getRawReadPtr(), size);
				return;
			}
		}
<<<<<<< HEAD
=======

>>>>>>> cd6bfca1
		auto fieldArray = pointCloudNode->getFieldData(field);
		buffer->resize(fieldArray->getCount() * fieldArray->getSizeOf(), false, false);
		void* bufferDst = buffer->getWritePtr();
		const void* src = fieldArray->getRawReadPtr();
		size_t size = fieldArray->getCount() * fieldArray->getSizeOf();
		CHECK_CUDA(cudaMemcpyAsync(bufferDst, src, size, cudaMemcpyDefault, CudaStream::getCopyStream()->getHandle()));
		CHECK_CUDA(cudaStreamSynchronize(CudaStream::getCopyStream()->getHandle()));
		memcpy(dst, bufferDst, size);
	});
	TAPE_HOOK(node, field, dst);
	return status;
}

void TapePlayer::tape_graph_get_result_data(const YAML::Node& yamlNode)
{
	rgl_node_t node = tapeNodes.at(yamlNode[0].as<TapeAPIObjectID>());
	rgl_field_t field = (rgl_field_t) yamlNode[1].as<int>();
	int32_t out_count, out_size_of;
	rgl_graph_get_result_size(node, field, &out_count, &out_size_of);
	std::vector<char> tmpVec;
	tmpVec.reserve(out_count * out_size_of);
	rgl_graph_get_result_data(node, field, tmpVec.data());
}

RGL_API rgl_status_t rgl_graph_node_add_child(rgl_node_t parent, rgl_node_t child)
{
	auto status = rglSafeCall([&]() {
		RGL_API_LOG("rgl_graph_node_add_child(parent={}, child={})", repr(parent), repr(child));
		CHECK_ARG(parent != nullptr);
		CHECK_ARG(child != nullptr);
		CHECK_ARG(parent != child);

		Node::validatePtr(parent)->addChild(Node::validatePtr(child));
	});
	TAPE_HOOK(parent, child);
	return status;
}

void TapePlayer::tape_graph_node_add_child(const YAML::Node& yamlNode)
{
	rgl_graph_node_add_child(tapeNodes.at(yamlNode[0].as<TapeAPIObjectID>()), tapeNodes.at(yamlNode[1].as<TapeAPIObjectID>()));
}

RGL_API rgl_status_t rgl_graph_node_remove_child(rgl_node_t parent, rgl_node_t child)
{
	auto status = rglSafeCall([&]() {
		RGL_API_LOG("rgl_graph_node_remove_child(parent={}, child={})", repr(parent), repr(child));
		CHECK_ARG(parent != nullptr);
		CHECK_ARG(child != nullptr);

		Node::validatePtr(parent)->removeChild(Node::validatePtr(child));
	});
	TAPE_HOOK(parent, child);
	return status;
}

void TapePlayer::tape_graph_node_remove_child(const YAML::Node& yamlNode)
{
	rgl_graph_node_remove_child(tapeNodes.at(yamlNode[0].as<TapeAPIObjectID>()),
	                            tapeNodes.at(yamlNode[1].as<TapeAPIObjectID>()));
}

RGL_API rgl_status_t rgl_graph_node_set_priority(rgl_node_t node, int32_t priority)
{
	auto status = rglSafeCall([&]() {
		RGL_API_LOG("rgl_graph_node_set_priority(node={}, priority={})", repr(node), priority);
		CHECK_ARG(node != nullptr);

		Node::Ptr nodeShared = Node::validatePtr(node);
		if (nodeShared->hasGraphRunCtx()) {
			nodeShared->getGraphRunCtx()->synchronize();
		}
		nodeShared->setPriority(priority);
	});
	TAPE_HOOK(node, priority);
	return status;
}

void TapePlayer::tape_graph_node_set_priority(const YAML::Node& yamlNode)
{
	auto nodeId = yamlNode[0].as<TapeAPIObjectID>();
	rgl_node_t node = tapeNodes.at(nodeId);
	auto priority = yamlNode[1].as<int32_t>();
	rgl_graph_node_set_priority(node, priority);
}

RGL_API rgl_status_t rgl_graph_node_get_priority(rgl_node_t node, int32_t* out_priority)
{
	auto status = rglSafeCall([&]() {
		RGL_API_LOG("rgl_graph_node_get_priority(node={}, priority={})", repr(node), (void*) out_priority);
		CHECK_ARG(node != nullptr);
		CHECK_ARG(out_priority != nullptr);

		Node::Ptr nodeShared = Node::validatePtr(node);
		// No need to synchronize
		*out_priority = nodeShared->getPriority();
	});
	TAPE_HOOK(node, out_priority);
	return status;
}

<<<<<<< HEAD
RGL_API rgl_status_t
rgl_graph_node_set_priority(rgl_node_t node, int32_t priority)
{
	auto status = rglSafeCall([&]() {
		RGL_API_LOG("rgl_graph_node_set_priority(node={}, priority={})", repr(node), priority);
		CHECK_ARG(node != nullptr);

		Node::Ptr nodeShared = Node::validatePtr(node);
		if (nodeShared->hasGraphRunCtx()) {
			nodeShared->getGraphRunCtx()->synchronize();
		}
		nodeShared->setPriority(priority);
	});
	TAPE_HOOK(node, priority);
	return status;
}

void TapePlayer::tape_graph_node_set_priority(const YAML::Node& yamlNode)
{
	auto nodeId = yamlNode[0].as<TapeAPIObjectID>();
	rgl_node_t node = tapeNodes.at(nodeId);
	auto priority = yamlNode[1].as<int32_t>();
	rgl_graph_node_set_priority(node, priority);
}

RGL_API rgl_status_t
rgl_graph_node_get_priority(rgl_node_t node, int32_t* out_priority)
{
	auto status = rglSafeCall([&]() {
		RGL_API_LOG("rgl_graph_node_get_priority(node={}, priority={})", repr(node), (void*) out_priority);
		CHECK_ARG(node != nullptr);
		CHECK_ARG(out_priority != nullptr);

		Node::Ptr nodeShared = Node::validatePtr(node);
		// No need to synchronize
		*out_priority = nodeShared->getPriority();
	});
	TAPE_HOOK(node, out_priority);
	return status;
}

=======
>>>>>>> cd6bfca1
void TapePlayer::tape_graph_node_get_priority(const YAML::Node& yamlNode)
{
	auto nodeId = yamlNode[0].as<TapeAPIObjectID>();
	rgl_node_t node = tapeNodes.at(nodeId);
	auto tape_priority = yamlNode[1].as<int32_t>();
	int32_t out_priority;
<<<<<<< HEAD
	rgl_graph_node_set_priority(node, out_priority);
	if (tape_priority != out_priority) {
		RGL_WARN("tape_graph_node_get_priority: actual priority ({}) differs from tape priority ({})", out_priority, tape_priority);
	}
}

RGL_API rgl_status_t
rgl_node_rays_from_mat3x4f(rgl_node_t* node, const rgl_mat3x4f* rays, int32_t ray_count)
=======
	rgl_graph_node_get_priority(node, &out_priority);
	if (tape_priority != out_priority) {
		RGL_WARN("tape_graph_node_get_priority: actual priority ({}) differs from tape priority ({})", out_priority,
		         tape_priority);
	}
}

RGL_API rgl_status_t rgl_node_rays_from_mat3x4f(rgl_node_t* node, const rgl_mat3x4f* rays, int32_t ray_count)
>>>>>>> cd6bfca1
{
	auto status = rglSafeCall([&]() {
		RGL_API_LOG("rgl_node_rays_from_mat3x4f(node={}, rays={})", repr(node), repr(rays, ray_count));
		CHECK_ARG(node != nullptr);
		CHECK_ARG(rays != nullptr);
		CHECK_ARG(ray_count > 0);
		createOrUpdateNode<FromMat3x4fRaysNode>(node, reinterpret_cast<const Mat3x4f*>(rays), (size_t) ray_count);
	});
	TAPE_HOOK(node, TAPE_ARRAY(rays, ray_count), ray_count);
	return status;
}

void TapePlayer::tape_node_rays_from_mat3x4f(const YAML::Node& yamlNode)
{
	auto nodeId = yamlNode[0].as<TapeAPIObjectID>();
	rgl_node_t node = tapeNodes.contains(nodeId) ? tapeNodes.at(nodeId) : nullptr;
	rgl_node_rays_from_mat3x4f(&node, reinterpret_cast<const rgl_mat3x4f*>(fileMmap + yamlNode[1].as<size_t>()),
	                           yamlNode[2].as<int32_t>());
	tapeNodes.insert({nodeId, node});
}

RGL_API rgl_status_t rgl_node_rays_set_ring_ids(rgl_node_t* node, const int32_t* ring_ids, int32_t ring_ids_count)
{
	auto status = rglSafeCall([&]() {
		RGL_API_LOG("rgl_node_rays_set_ring_ids(node={}, ring_ids={})", repr(node), repr(ring_ids, ring_ids_count));
		CHECK_ARG(node != nullptr);
		CHECK_ARG(ring_ids != nullptr);
		CHECK_ARG(ring_ids_count > 0);
		createOrUpdateNode<SetRingIdsRaysNode>(node, ring_ids, (size_t) ring_ids_count);
	});
	TAPE_HOOK(node, TAPE_ARRAY(ring_ids, ring_ids_count), ring_ids_count);
	return status;
}

void TapePlayer::tape_node_rays_set_ring_ids(const YAML::Node& yamlNode)
{
	auto nodeId = yamlNode[0].as<TapeAPIObjectID>();
	rgl_node_t node = tapeNodes.contains(nodeId) ? tapeNodes.at(nodeId) : nullptr;
	rgl_node_rays_set_ring_ids(&node, reinterpret_cast<const int32_t*>(fileMmap + yamlNode[1].as<size_t>()),
	                           yamlNode[2].as<int32_t>());
	tapeNodes.insert({nodeId, node});
}

RGL_API rgl_status_t rgl_node_rays_set_range(rgl_node_t* node, const rgl_vec2f* ranges, int32_t ranges_count)
{
	auto status = rglSafeCall([&]() {
		RGL_API_LOG("rgl_node_rays_set_range(node={}, ranges={})", repr(node), repr(ranges, ranges_count));
		CHECK_ARG(node != nullptr);
		CHECK_ARG(ranges != nullptr);
		CHECK_ARG(ranges_count > 0);
		createOrUpdateNode<SetRangeRaysNode>(node, reinterpret_cast<const Vec2f*>(ranges), (size_t) ranges_count);
	});
	TAPE_HOOK(node, TAPE_ARRAY(ranges, ranges_count), ranges_count);
	return status;
}

void TapePlayer::tape_node_rays_set_range(const YAML::Node& yamlNode)
{
	auto nodeId = yamlNode[0].as<TapeAPIObjectID>();
	rgl_node_t node = tapeNodes.contains(nodeId) ? tapeNodes.at(nodeId) : nullptr;
	rgl_node_rays_set_range(&node, reinterpret_cast<const rgl_vec2f*>(fileMmap + yamlNode[1].as<size_t>()),
	                        yamlNode[2].as<int32_t>());
	tapeNodes.insert({nodeId, node});
}

RGL_API rgl_status_t rgl_node_rays_set_time_offsets(rgl_node_t* node, const float* offsets, int32_t offsets_count)
{
	auto status = rglSafeCall([&]() {
		RGL_API_LOG("rgl_node_rays_set_time_offsets(node={}, offsets={})", repr(node), repr(offsets, offsets_count));
		CHECK_ARG(node != nullptr);
		CHECK_ARG(offsets != nullptr);
		CHECK_ARG(offsets_count > 0);
		createOrUpdateNode<SetTimeOffsetsRaysNode>(node, offsets, (size_t) offsets_count);
	});
	TAPE_HOOK(node, TAPE_ARRAY(offsets, offsets_count), offsets_count);
	return status;
}

void TapePlayer::tape_node_rays_set_time_offsets(const YAML::Node& yamlNode)
{
	auto nodeId = yamlNode[0].as<TapeAPIObjectID>();
	rgl_node_t node = tapeNodes.contains(nodeId) ? tapeNodes.at(nodeId) : nullptr;
	rgl_node_rays_set_time_offsets(&node, reinterpret_cast<const float*>(fileMmap + yamlNode[1].as<size_t>()),
	                               yamlNode[2].as<int32_t>());
	tapeNodes.insert({nodeId, node});
}

RGL_API rgl_status_t rgl_node_rays_transform(rgl_node_t* node, const rgl_mat3x4f* transform)
{
	auto status = rglSafeCall([&]() {
		RGL_API_LOG("rgl_node_rays_transform(node={}, transform={})", repr(node), repr(transform));
		CHECK_ARG(node != nullptr);
		CHECK_ARG(transform != nullptr);

		createOrUpdateNode<TransformRaysNode>(node, Mat3x4f::fromRGL(*transform));
	});
	TAPE_HOOK(node, transform);
	return status;
}

void TapePlayer::tape_node_rays_transform(const YAML::Node& yamlNode)
{
	auto nodeId = yamlNode[0].as<TapeAPIObjectID>();
	rgl_node_t node = tapeNodes.contains(nodeId) ? tapeNodes.at(nodeId) : nullptr;
	rgl_node_rays_transform(&node, reinterpret_cast<const rgl_mat3x4f*>(fileMmap + yamlNode[1].as<size_t>()));
	tapeNodes.insert({nodeId, node});
}

RGL_API rgl_status_t rgl_node_points_transform(rgl_node_t* node, const rgl_mat3x4f* transform)
{
	auto status = rglSafeCall([&]() {
		RGL_API_LOG("rgl_node_points_transform(node={}, transform={})", repr(node), repr(transform));
		CHECK_ARG(node != nullptr);
		CHECK_ARG(transform != nullptr);

		createOrUpdateNode<TransformPointsNode>(node, Mat3x4f::fromRGL(*transform));
	});
	TAPE_HOOK(node, transform);
	return status;
}

void TapePlayer::tape_node_points_transform(const YAML::Node& yamlNode)
{
	auto nodeId = yamlNode[0].as<TapeAPIObjectID>();
	rgl_node_t node = tapeNodes.contains(nodeId) ? tapeNodes.at(nodeId) : nullptr;
	rgl_node_points_transform(&node, reinterpret_cast<const rgl_mat3x4f*>(fileMmap + yamlNode[1].as<size_t>()));
	tapeNodes.insert({nodeId, node});
}

RGL_API rgl_status_t rgl_node_raytrace(rgl_node_t* node, rgl_scene_t scene)
{
	auto status = rglSafeCall([&]() {
		RGL_API_LOG("rgl_node_raytrace(node={}, scene={})", repr(node), (void*) scene);
		CHECK_ARG(node != nullptr);

		if (scene == nullptr) {
			scene = Scene::defaultInstance().get();
		}

		createOrUpdateNode<RaytraceNode>(node, Scene::validatePtr(scene));
		// Clear velocity that could be set by rgl_node_raytrace_with_distortion
		Node::validatePtr<RaytraceNode>(*node)->setVelocity(nullptr, nullptr);
	});
	TAPE_HOOK(node, scene);
	return status;
}

void TapePlayer::tape_node_raytrace(const YAML::Node& yamlNode)
{
	auto nodeId = yamlNode[0].as<TapeAPIObjectID>();
	rgl_node_t node = tapeNodes.contains(nodeId) ? tapeNodes.at(nodeId) : nullptr;
	rgl_node_raytrace(&node, nullptr); // TODO(msz-rai) support multiple scenes
	tapeNodes.insert({nodeId, node});
}

RGL_API rgl_status_t rgl_node_raytrace_with_distortion(rgl_node_t* node, rgl_scene_t scene, const rgl_vec3f* linear_velocity,
                                                       const rgl_vec3f* angular_velocity)
{
	auto status = rglSafeCall([&]() {
		RGL_API_LOG("rgl_node_raytrace_with_distortion(node={}, scene={}, linear_velocity={}, angular_velocity={})", repr(node),
		            (void*) scene, repr(linear_velocity), repr(angular_velocity));
		CHECK_ARG(node != nullptr);
		CHECK_ARG(linear_velocity != nullptr);
		CHECK_ARG(angular_velocity != nullptr);

		if (scene == nullptr) {
			scene = Scene::defaultInstance().get();
		}

		createOrUpdateNode<RaytraceNode>(node, Scene::validatePtr(scene));
		Node::validatePtr<RaytraceNode>(*node)->setVelocity(reinterpret_cast<const Vec3f*>(linear_velocity),
		                                                    reinterpret_cast<const Vec3f*>(angular_velocity));
	});
	TAPE_HOOK(node, scene, linear_velocity, angular_velocity);
	return status;
}

void TapePlayer::tape_node_raytrace_with_distortion(const YAML::Node& yamlNode)
{
	auto nodeId = yamlNode[0].as<TapeAPIObjectID>();
	rgl_node_t node = tapeNodes.contains(nodeId) ? tapeNodes.at(nodeId) : nullptr;
	rgl_node_raytrace_with_distortion(&node,
	                                  nullptr, // TODO(msz-rai) support multiple scenes
	                                  reinterpret_cast<const rgl_vec3f*>(fileMmap + yamlNode[2].as<size_t>()),
	                                  reinterpret_cast<const rgl_vec3f*>(fileMmap + yamlNode[3].as<size_t>()));
	tapeNodes.insert({nodeId, node});
}

RGL_API rgl_status_t rgl_node_points_format(rgl_node_t* node, const rgl_field_t* fields, int32_t field_count)
{
	auto status = rglSafeCall([&]() {
		RGL_API_LOG("rgl_node_points_format(node={}, fields={})", repr(node), repr(fields, field_count));
		CHECK_ARG(node != nullptr);
		CHECK_ARG(fields != nullptr);
		CHECK_ARG(field_count > 0);

		createOrUpdateNode<FormatPointsNode>(node, std::vector<rgl_field_t>{fields, fields + field_count});
	});
	TAPE_HOOK(node, TAPE_ARRAY(fields, field_count), field_count);
	return status;
}

void TapePlayer::tape_node_points_format(const YAML::Node& yamlNode)
{
	auto nodeId = yamlNode[0].as<TapeAPIObjectID>();
	rgl_node_t node = tapeNodes.contains(nodeId) ? tapeNodes.at(nodeId) : nullptr;
	rgl_node_points_format(&node, reinterpret_cast<const rgl_field_t*>(fileMmap + yamlNode[1].as<size_t>()),
	                       yamlNode[2].as<int32_t>());
	tapeNodes.insert({nodeId, node});
}

RGL_API rgl_status_t rgl_node_points_yield(rgl_node_t* node, const rgl_field_t* fields, int32_t field_count)
{
	auto status = rglSafeCall([&]() {
		RGL_API_LOG("rgl_pipeline_yield(node={}, fields={})", repr(node), repr(fields, field_count));
		CHECK_ARG(node != nullptr);
		CHECK_ARG(fields != nullptr);
		CHECK_ARG(field_count > 0);

		createOrUpdateNode<YieldPointsNode>(node, std::vector<rgl_field_t>{fields, fields + field_count});
	});
	TAPE_HOOK(node, TAPE_ARRAY(fields, field_count), field_count);
	return status;
}

void TapePlayer::tape_node_points_yield(const YAML::Node& yamlNode)
{
	auto nodeId = yamlNode[0].as<TapeAPIObjectID>();
	rgl_node_t node = tapeNodes.contains(nodeId) ? tapeNodes.at(nodeId) : nullptr;
	rgl_node_points_yield(&node, reinterpret_cast<const rgl_field_t*>(fileMmap + yamlNode[1].as<size_t>()),
	                      yamlNode[2].as<int32_t>());
	tapeNodes.insert({nodeId, node});
}

RGL_API rgl_status_t rgl_node_points_compact(rgl_node_t* node)
{
	auto status = rglSafeCall([&]() {
		RGL_API_LOG("rgl_node_points_compact(node={})", repr(node));
		CHECK_ARG(node != nullptr);

		createOrUpdateNode<CompactPointsNode>(node);
	});
	TAPE_HOOK(node);
	return status;
}

void TapePlayer::tape_node_points_compact(const YAML::Node& yamlNode)
{
	auto nodeId = yamlNode[0].as<TapeAPIObjectID>();
	rgl_node_t node = tapeNodes.contains(nodeId) ? tapeNodes.at(nodeId) : nullptr;
	rgl_node_points_compact(&node);
	tapeNodes.insert({nodeId, node});
}

RGL_API rgl_status_t rgl_node_points_spatial_merge(rgl_node_t* node, const rgl_field_t* fields, int32_t field_count)
{
	auto status = rglSafeCall([&]() {
		RGL_API_LOG("rgl_node_points_spatial_merge(node={}, fields={})", repr(node), repr(fields, field_count));
		CHECK_ARG(node != nullptr);
		CHECK_ARG(fields != nullptr);
		CHECK_ARG(field_count > 0);

		createOrUpdateNode<SpatialMergePointsNode>(node, std::vector<rgl_field_t>{fields, fields + field_count});
	});
	TAPE_HOOK(node, TAPE_ARRAY(fields, field_count), field_count);
	return status;
}

void TapePlayer::tape_node_points_spatial_merge(const YAML::Node& yamlNode)
{
	auto nodeId = yamlNode[0].as<TapeAPIObjectID>();
	rgl_node_t node = tapeNodes.contains(nodeId) ? tapeNodes[nodeId] : nullptr;
	rgl_node_points_spatial_merge(&node, reinterpret_cast<const rgl_field_t*>(fileMmap + yamlNode[1].as<size_t>()),
	                              yamlNode[2].as<int32_t>());
	tapeNodes.insert({nodeId, node});
}

RGL_API rgl_status_t rgl_node_points_temporal_merge(rgl_node_t* node, const rgl_field_t* fields, int32_t field_count)
{
	auto status = rglSafeCall([&]() {
		RGL_API_LOG("rgl_node_points_temporal_merge(node={}, fields={})", repr(node), repr(fields, field_count));
		CHECK_ARG(node != nullptr);
		CHECK_ARG(fields != nullptr);
		CHECK_ARG(field_count > 0);

		createOrUpdateNode<TemporalMergePointsNode>(node, std::vector<rgl_field_t>{fields, fields + field_count});
	});
	TAPE_HOOK(node, TAPE_ARRAY(fields, field_count), field_count);
	return status;
}

void TapePlayer::tape_node_points_temporal_merge(const YAML::Node& yamlNode)
{
	auto nodeId = yamlNode[0].as<TapeAPIObjectID>();
	rgl_node_t node = tapeNodes.contains(nodeId) ? tapeNodes[nodeId] : nullptr;
	rgl_node_points_temporal_merge(&node, reinterpret_cast<const rgl_field_t*>(fileMmap + yamlNode[1].as<size_t>()),
	                               yamlNode[2].as<int32_t>());
	tapeNodes.insert({nodeId, node});
}

RGL_API rgl_status_t rgl_node_points_from_array(rgl_node_t* node, const void* points, int32_t points_count,
                                                const rgl_field_t* fields, int32_t field_count)
{
	auto status = rglSafeCall([&]() {
<<<<<<< HEAD
		RGL_API_LOG("rgl_node_points_from_array(node={}, points=[{},{}], fields={})", repr(node), (void*)points, points_count, repr(fields, field_count));
=======
		RGL_API_LOG("rgl_node_points_from_array(node={}, points=[{},{}], fields={})", repr(node), (void*) points, points_count,
		            repr(fields, field_count));
>>>>>>> cd6bfca1
		CHECK_ARG(node != nullptr);
		CHECK_ARG(points != nullptr);
		CHECK_ARG(points_count > 0);
		CHECK_ARG(fields != nullptr);
		CHECK_ARG(field_count > 0);

		createOrUpdateNode<FromArrayPointsNode>(node, points, points_count,
		                                        std::vector<rgl_field_t>{fields, fields + field_count});
	});
	TAPE_HOOK(node,
	          TAPE_ARRAY(static_cast<const char*>(points),
	                     points_count * getPointSize(std::vector<rgl_field_t>{fields, fields + field_count})),
	          points_count, TAPE_ARRAY(fields, field_count), field_count);
	return status;
}

void TapePlayer::tape_node_points_from_array(const YAML::Node& yamlNode)
{
	auto nodeId = yamlNode[0].as<TapeAPIObjectID>();
	rgl_node_t node = tapeNodes.contains(nodeId) ? tapeNodes.at(nodeId) : nullptr;
	rgl_node_points_from_array(
	    &node, reinterpret_cast<const void*>(fileMmap + yamlNode[1].as<size_t>()), yamlNode[2].as<int32_t>(),
	    reinterpret_cast<const rgl_field_t*>(fileMmap + yamlNode[3].as<size_t>()), yamlNode[4].as<int32_t>());
	tapeNodes.insert({nodeId, node});
}

RGL_API rgl_status_t rgl_node_gaussian_noise_angular_ray(rgl_node_t* node, float mean, float st_dev, rgl_axis_t rotation_axis)
{
	auto status = rglSafeCall([&]() {
<<<<<<< HEAD
		RGL_API_LOG("rgl_node_gaussian_noise_angular_ray(node={}, mean={}, stDev={}, rotation_axis={})", repr(node), mean, st_dev, rotation_axis);
=======
		RGL_API_LOG("rgl_node_gaussian_noise_angular_ray(node={}, mean={}, stDev={}, rotation_axis={})", repr(node), mean,
		            st_dev, rotation_axis);
>>>>>>> cd6bfca1
		CHECK_ARG(node != nullptr);
		CHECK_ARG(st_dev >= 0);
		CHECK_ARG((rotation_axis == RGL_AXIS_X) || (rotation_axis == RGL_AXIS_Y) || (rotation_axis == RGL_AXIS_Z));

		createOrUpdateNode<GaussianNoiseAngularRaysNode>(node, mean, st_dev, rotation_axis);
	});
	TAPE_HOOK(node, mean, st_dev, rotation_axis);
	return status;
}

void TapePlayer::tape_node_gaussian_noise_angular_ray(const YAML::Node& yamlNode)
{
	auto nodeId = yamlNode[0].as<TapeAPIObjectID>();
	rgl_node_t node = tapeNodes.contains(nodeId) ? tapeNodes.at(nodeId) : nullptr;
	rgl_node_gaussian_noise_angular_ray(&node, yamlNode[1].as<float>(), yamlNode[2].as<float>(),
	                                    (rgl_axis_t) yamlNode[3].as<size_t>());
	tapeNodes.insert({nodeId, node});
}

RGL_API rgl_status_t rgl_node_gaussian_noise_angular_hitpoint(rgl_node_t* node, float mean, float st_dev,
                                                              rgl_axis_t rotation_axis)
{
	auto status = rglSafeCall([&]() {
		RGL_API_LOG("rgl_node_gaussian_noise_angular_hitpoint(node={}, mean={}, st_dev={}, rotation_axis={})", repr(node), mean,
		            st_dev, rotation_axis);
		CHECK_ARG(node != nullptr);
		CHECK_ARG(st_dev >= 0);
		CHECK_ARG((rotation_axis == RGL_AXIS_X) || (rotation_axis == RGL_AXIS_Y) || (rotation_axis == RGL_AXIS_Z));

		createOrUpdateNode<GaussianNoiseAngularHitpointNode>(node, mean, st_dev, rotation_axis);
	});
	TAPE_HOOK(node, mean, st_dev, rotation_axis);
	return status;
}

void TapePlayer::tape_node_gaussian_noise_angular_hitpoint(const YAML::Node& yamlNode)
{
	auto nodeId = yamlNode[0].as<TapeAPIObjectID>();
	rgl_node_t node = tapeNodes.contains(nodeId) ? tapeNodes.at(nodeId) : nullptr;
	rgl_node_gaussian_noise_angular_hitpoint(&node, yamlNode[1].as<float>(), yamlNode[2].as<float>(),
	                                         (rgl_axis_t) yamlNode[3].as<size_t>());
	tapeNodes.insert({nodeId, node});
}

RGL_API rgl_status_t rgl_node_gaussian_noise_distance(rgl_node_t* node, float mean, float st_dev_base,
                                                      float st_dev_rise_per_meter)
{
	auto status = rglSafeCall([&]() {
		RGL_API_LOG("rgl_node_gaussian_noise_distance(node={}, mean={}, st_dev_base={}, st_dev_rise_per_meter={})", repr(node),
		            mean, st_dev_base, st_dev_rise_per_meter);
		CHECK_ARG(node != nullptr);
		CHECK_ARG(st_dev_base >= 0);
		CHECK_ARG(st_dev_rise_per_meter >= 0);

		createOrUpdateNode<GaussianNoiseDistanceNode>(node, mean, st_dev_base, st_dev_rise_per_meter);
	});
	TAPE_HOOK(node, mean, st_dev_base, st_dev_rise_per_meter);
	return status;
}

void TapePlayer::tape_node_gaussian_noise_distance(const YAML::Node& yamlNode)
{
	auto nodeId = yamlNode[0].as<TapeAPIObjectID>();
	rgl_node_t node = tapeNodes.contains(nodeId) ? tapeNodes.at(nodeId) : nullptr;
	rgl_node_gaussian_noise_distance(&node, yamlNode[1].as<float>(), yamlNode[2].as<float>(), yamlNode[3].as<float>());
	tapeNodes.insert({nodeId, node});
}
RGL_API rgl_status_t
rgl_node_points_simulate_snow(rgl_node_t* node, float max_range,
    float rain_rate, float mean_snowflake_diameter, float terminal_velocity,
    float density, int32_t num_channels, float beam_divergence)
{
	auto status = rglSafeCall([&]() {
			RGL_API_LOG("rgl_node_points_simulate_snow(node={}, max_range={}, rain_rate={}, mean_snowflake_diameter={}, terminal_velocity={}, density={}, num_channels={}, beam_divergence={})",
                        repr(node), max_range, rain_rate, mean_snowflake_diameter, terminal_velocity, density, beam_divergence, num_channels, beam_divergence);
			CHECK_ARG(node != nullptr);
                        CHECK_ARG(num_channels > 0);
                        CHECK_ARG(mean_snowflake_diameter > 0);
                        CHECK_ARG(max_range > 0);
                        CHECK_ARG(rain_rate > 0);
                        CHECK_ARG(pow(rain_rate, 0.666666666f) <(1/(487.0f * mean_snowflake_diameter)));


            createOrUpdateNode<SimulateSnowPointsNode>(node, max_range,
                            rain_rate, mean_snowflake_diameter, terminal_velocity,
                            density, num_channels, beam_divergence);
	});
    TAPE_HOOK(node, max_range, rain_rate, mean_snowflake_diameter, terminal_velocity, density, num_channels, beam_divergence);
    return status;
}


RGL_API rgl_status_t rgl_tape_record_begin(const char* path)
{
/**
	 * Please be mindful that portions of this function have a copy in rglLazyInit()
	 * Therefore, any changes must be also applied there (or refactored into a separate function).
	 */
#ifdef _WIN32
	return rglSafeCall([&]() {
		RGL_API_LOG("rgl_tape_record_begin(path={})", path);
		throw RecordError("rgl_tape_record_begin() is not supported on Windows");
	});
#else
	return rglSafeCall([&]() {
		RGL_API_LOG("rgl_tape_record_begin(path={})", path);
		CHECK_ARG(path != nullptr);
		CHECK_ARG(path[0] != '\0');
		if (tapeRecorder.has_value()) {
			throw RecordError("rgl_tape_record_begin: recording already active");
		} else {
			tapeRecorder.emplace(path);
		}
	});
#endif //_WIN32
}

RGL_API rgl_status_t rgl_tape_record_end()
{
#ifdef _WIN32
	return rglSafeCall([&]() {
		RGL_API_LOG("rgl_tape_record_end()");
		throw RecordError("rgl_tape_record_end() is not supported on Windows");
	});
#else
	return rglSafeCall([&]() {
		RGL_API_LOG("rgl_tape_record_end()");
		if (!tapeRecorder.has_value()) {
			throw RecordError("rgl_tape_record_end: no recording active");
		} else {
			tapeRecorder.reset();
		}
	});
#endif //_WIN32
}

RGL_API rgl_status_t rgl_tape_record_is_active(bool* is_active)
{
	return rglSafeCall([&]() {
		RGL_API_LOG("rgl_tape_record_is_active(is_active={}", (void*) is_active);
		CHECK_ARG(is_active != nullptr);
		*is_active = tapeRecorder.has_value();
	});
}

RGL_API rgl_status_t rgl_tape_play(const char* path)
{
#ifdef _WIN32
	return rglSafeCall([&]() {
		RGL_API_LOG("rgl_tape_play(path={})", path);
		throw RecordError("rgl_tape_play() is not supported on Windows");
	});
#else
	return rglSafeCall([&]() {
		RGL_API_LOG("rgl_tape_play(path={})", path);
		CHECK_ARG(path != nullptr);
		CHECK_ARG(path[0] != '\0');
		if (tapeRecorder.has_value()) {
			throw RecordError("rgl_tape_play: recording active");
		} else {
			TapePlayer player(path);
			player.playRealtime();
		}
	});
#endif //_WIN32
}
}<|MERGE_RESOLUTION|>--- conflicted
+++ resolved
@@ -173,16 +173,9 @@
 		CHECK_ARG(indices != nullptr);
 		CHECK_ARG(index_count > 0);
 		GraphRunCtx::synchronizeAll(); // Prevent races with graph threads
-<<<<<<< HEAD
-		*out_mesh = Mesh::create(reinterpret_cast<const Vec3f*>(vertices),
-		                         vertex_count,
-		                         reinterpret_cast<const Vec3i*>(indices),
-		                         index_count).get();
-=======
 		*out_mesh = Mesh::create(reinterpret_cast<const Vec3f*>(vertices), vertex_count,
 		                         reinterpret_cast<const Vec3i*>(indices), index_count)
 		                .get();
->>>>>>> cd6bfca1
 	});
 	TAPE_HOOK(out_mesh, TAPE_ARRAY(vertices, vertex_count), vertex_count, TAPE_ARRAY(indices, index_count), index_count);
 	return status;
@@ -426,21 +419,12 @@
 	                   yamlNode[1].as<uint64_t>());
 }
 
-<<<<<<< HEAD
-RGL_API rgl_status_t
-rgl_graph_run(rgl_node_t raw_node)
-=======
 RGL_API rgl_status_t rgl_graph_run(rgl_node_t raw_node)
->>>>>>> cd6bfca1
 {
 	auto status = rglSafeCall([&]() {
 		RGL_API_LOG("rgl_graph_run(node={})", repr(raw_node));
 		CHECK_ARG(raw_node != nullptr);
-<<<<<<< HEAD
-		NvtxRange rg {NVTX_CAT_API, NVTX_COL_CALL, "rgl_graph_run"};
-=======
 		NvtxRange rg{NVTX_CAT_API, NVTX_COL_CALL, "rgl_graph_run"};
->>>>>>> cd6bfca1
 		auto node = Node::validatePtr(raw_node);
 		if (!node->hasGraphRunCtx()) {
 			GraphRunCtx::createAndAttach(node);
@@ -453,12 +437,7 @@
 
 void TapePlayer::tape_graph_run(const YAML::Node& yamlNode) { rgl_graph_run(tapeNodes.at(yamlNode[0].as<TapeAPIObjectID>())); }
 
-<<<<<<< HEAD
-RGL_API rgl_status_t
-rgl_graph_destroy(rgl_node_t raw_node)
-=======
 RGL_API rgl_status_t rgl_graph_destroy(rgl_node_t raw_node)
->>>>>>> cd6bfca1
 {
 	auto status = rglSafeCall([&]() {
 		RGL_API_LOG("rgl_graph_destroy(node={})", repr(raw_node));
@@ -479,11 +458,7 @@
 void TapePlayer::tape_graph_destroy(const YAML::Node& yamlNode)
 {
 	rgl_node_t userNode = tapeNodes.at(yamlNode[0].as<TapeAPIObjectID>());
-<<<<<<< HEAD
-	std::set<Node::Ptr> graph = Node::validatePtr(userNode)->getConnectedNodes();
-=======
 	std::set<Node::Ptr> graph = Node::validatePtr(userNode)->getConnectedComponentNodes();
->>>>>>> cd6bfca1
 	std::set<TapeAPIObjectID> graphNodeIds;
 
 	for (auto const& graphNode : graph) {
@@ -511,11 +486,7 @@
 		RGL_API_LOG("rgl_graph_get_result_size(node={}, field={}, out_count={}, out_size_of={})", repr(node), field,
 		            (void*) out_count, (void*) out_size_of);
 		CHECK_ARG(node != nullptr);
-<<<<<<< HEAD
-		NvtxRange rg {NVTX_CAT_API, NVTX_COL_CALL, "rgl_graph_get_result_size"};
-=======
 		NvtxRange rg{NVTX_CAT_API, NVTX_COL_CALL, "rgl_graph_get_result_size"};
->>>>>>> cd6bfca1
 
 		auto pointCloudNode = Node::validatePtr<IPointsNode>(node);
 		pointCloudNode->waitForResults();
@@ -536,15 +507,8 @@
 void TapePlayer::tape_graph_get_result_size(const YAML::Node& yamlNode)
 {
 	int32_t out_count, out_size_of;
-<<<<<<< HEAD
-	rgl_graph_get_result_size(tapeNodes.at(yamlNode[0].as<TapeAPIObjectID>()),
-		(rgl_field_t) yamlNode[1].as<int>(),
-		&out_count,
-		&out_size_of);
-=======
 	rgl_graph_get_result_size(tapeNodes.at(yamlNode[0].as<TapeAPIObjectID>()), (rgl_field_t) yamlNode[1].as<int>(), &out_count,
 	                          &out_size_of);
->>>>>>> cd6bfca1
 
 	auto tape_count = yamlNode[2].as<int32_t>();
 	auto tape_size_of = yamlNode[3].as<int32_t>();
@@ -557,47 +521,13 @@
 	}
 }
 
-<<<<<<< HEAD
-RGL_API rgl_status_t
-rgl_graph_get_result_data(rgl_node_t node, rgl_field_t field, void* dst)
-=======
 RGL_API rgl_status_t rgl_graph_get_result_data(rgl_node_t node, rgl_field_t field, void* dst)
->>>>>>> cd6bfca1
 {
 	static auto buffer = HostPinnedArray<char>::create();
 	auto status = rglSafeCall([&]() {
 		RGL_API_LOG("rgl_graph_get_result_data(node={}, field={}, data={})", repr(node), field, (void*) dst);
 		CHECK_ARG(node != nullptr);
 		CHECK_ARG(dst != nullptr);
-<<<<<<< HEAD
-		NvtxRange rg {NVTX_CAT_API, NVTX_COL_CALL, "rgl_graph_get_result_data"};
-
-		// This part is a bit tricky:
-		// The node is operating in a GraphRunCtx, i.e. in some CUDA stream.
-		// All its DAAs are bound to that stream. The stream may be busy with processing other nodes.
-		// We want to copy data without waiting until the aforementioned stream is synchronized.
-		// Therefore, we want to invoke the copy from the source DAA in a separate stream - copy stream.
-		// Take note, that since the source DAA is bound to a stream,
-		// it could be unsafe to issue operations in a different stream.
-		// E.g. If DAA was resized (data pointer already changed its value), but the reallocation didn't yet happen.
-		// However, with the current architecture, we can reasonably expect that no DAA is modified by other Node than its owner.
-		// Therefore, it should be sufficient to wait only for the stream operations issued by the given node (and, obviously, all previous).
-		// After that, all pending operations on the source DAA are done, and it is safe to use it in the copy stream.
-
-
-		auto pointCloudNode = Node::validatePtr<IPointsNode>(node);
-		pointCloudNode->waitForResults();
-		if (!pointCloudNode->hasField(field)) {
-			auto msg = fmt::format("node {} does not provide field {}", pointCloudNode->getName(), toString(field));
-			throw InvalidPipeline(msg);
-		}
-                // Temporary optimization to yield better results in AWSIM:
-                // YieldNode (which has complementary part of this optimization) prefetches XYZ to host mem.
-                // If we are asked for XYZ from YieldNode, we can use its host cache and immediately memcpy it.
-                // TODO: This should work for any field in YieldNode (encountered test fails for other fields)
-		if (auto yieldNode = std::dynamic_pointer_cast<YieldPointsNode>(pointCloudNode)) {
-			if (field == XYZ_F32) {
-=======
 		NvtxRange rg{NVTX_CAT_API, NVTX_COL_CALL, "rgl_graph_get_result_data"};
 
 		auto pointCloudNode = Node::validatePtr<IPointsNode>(node);
@@ -625,17 +555,13 @@
 		// TODO: This should work for any field in YieldNode (encountered test fails for other fields)
 		if (auto yieldNode = std::dynamic_pointer_cast<YieldPointsNode>(pointCloudNode)) {
 			if (field == XYZ_VEC3_F32) {
->>>>>>> cd6bfca1
 				auto fieldArray = yieldNode->getXYZCache();
 				size_t size = fieldArray->getCount() * fieldArray->getSizeOf();
 				memcpy(dst, fieldArray->getRawReadPtr(), size);
 				return;
 			}
 		}
-<<<<<<< HEAD
-=======
-
->>>>>>> cd6bfca1
+
 		auto fieldArray = pointCloudNode->getFieldData(field);
 		buffer->resize(fieldArray->getCount() * fieldArray->getSizeOf(), false, false);
 		void* bufferDst = buffer->getWritePtr();
@@ -737,66 +663,12 @@
 	return status;
 }
 
-<<<<<<< HEAD
-RGL_API rgl_status_t
-rgl_graph_node_set_priority(rgl_node_t node, int32_t priority)
-{
-	auto status = rglSafeCall([&]() {
-		RGL_API_LOG("rgl_graph_node_set_priority(node={}, priority={})", repr(node), priority);
-		CHECK_ARG(node != nullptr);
-
-		Node::Ptr nodeShared = Node::validatePtr(node);
-		if (nodeShared->hasGraphRunCtx()) {
-			nodeShared->getGraphRunCtx()->synchronize();
-		}
-		nodeShared->setPriority(priority);
-	});
-	TAPE_HOOK(node, priority);
-	return status;
-}
-
-void TapePlayer::tape_graph_node_set_priority(const YAML::Node& yamlNode)
-{
-	auto nodeId = yamlNode[0].as<TapeAPIObjectID>();
-	rgl_node_t node = tapeNodes.at(nodeId);
-	auto priority = yamlNode[1].as<int32_t>();
-	rgl_graph_node_set_priority(node, priority);
-}
-
-RGL_API rgl_status_t
-rgl_graph_node_get_priority(rgl_node_t node, int32_t* out_priority)
-{
-	auto status = rglSafeCall([&]() {
-		RGL_API_LOG("rgl_graph_node_get_priority(node={}, priority={})", repr(node), (void*) out_priority);
-		CHECK_ARG(node != nullptr);
-		CHECK_ARG(out_priority != nullptr);
-
-		Node::Ptr nodeShared = Node::validatePtr(node);
-		// No need to synchronize
-		*out_priority = nodeShared->getPriority();
-	});
-	TAPE_HOOK(node, out_priority);
-	return status;
-}
-
-=======
->>>>>>> cd6bfca1
 void TapePlayer::tape_graph_node_get_priority(const YAML::Node& yamlNode)
 {
 	auto nodeId = yamlNode[0].as<TapeAPIObjectID>();
 	rgl_node_t node = tapeNodes.at(nodeId);
 	auto tape_priority = yamlNode[1].as<int32_t>();
 	int32_t out_priority;
-<<<<<<< HEAD
-	rgl_graph_node_set_priority(node, out_priority);
-	if (tape_priority != out_priority) {
-		RGL_WARN("tape_graph_node_get_priority: actual priority ({}) differs from tape priority ({})", out_priority, tape_priority);
-	}
-}
-
-RGL_API rgl_status_t
-rgl_node_rays_from_mat3x4f(rgl_node_t* node, const rgl_mat3x4f* rays, int32_t ray_count)
-=======
 	rgl_graph_node_get_priority(node, &out_priority);
 	if (tape_priority != out_priority) {
 		RGL_WARN("tape_graph_node_get_priority: actual priority ({}) differs from tape priority ({})", out_priority,
@@ -805,7 +677,6 @@
 }
 
 RGL_API rgl_status_t rgl_node_rays_from_mat3x4f(rgl_node_t* node, const rgl_mat3x4f* rays, int32_t ray_count)
->>>>>>> cd6bfca1
 {
 	auto status = rglSafeCall([&]() {
 		RGL_API_LOG("rgl_node_rays_from_mat3x4f(node={}, rays={})", repr(node), repr(rays, ray_count));
@@ -1110,12 +981,8 @@
                                                 const rgl_field_t* fields, int32_t field_count)
 {
 	auto status = rglSafeCall([&]() {
-<<<<<<< HEAD
-		RGL_API_LOG("rgl_node_points_from_array(node={}, points=[{},{}], fields={})", repr(node), (void*)points, points_count, repr(fields, field_count));
-=======
 		RGL_API_LOG("rgl_node_points_from_array(node={}, points=[{},{}], fields={})", repr(node), (void*) points, points_count,
 		            repr(fields, field_count));
->>>>>>> cd6bfca1
 		CHECK_ARG(node != nullptr);
 		CHECK_ARG(points != nullptr);
 		CHECK_ARG(points_count > 0);
@@ -1145,12 +1012,8 @@
 RGL_API rgl_status_t rgl_node_gaussian_noise_angular_ray(rgl_node_t* node, float mean, float st_dev, rgl_axis_t rotation_axis)
 {
 	auto status = rglSafeCall([&]() {
-<<<<<<< HEAD
-		RGL_API_LOG("rgl_node_gaussian_noise_angular_ray(node={}, mean={}, stDev={}, rotation_axis={})", repr(node), mean, st_dev, rotation_axis);
-=======
 		RGL_API_LOG("rgl_node_gaussian_noise_angular_ray(node={}, mean={}, stDev={}, rotation_axis={})", repr(node), mean,
 		            st_dev, rotation_axis);
->>>>>>> cd6bfca1
 		CHECK_ARG(node != nullptr);
 		CHECK_ARG(st_dev >= 0);
 		CHECK_ARG((rotation_axis == RGL_AXIS_X) || (rotation_axis == RGL_AXIS_Y) || (rotation_axis == RGL_AXIS_Z));
