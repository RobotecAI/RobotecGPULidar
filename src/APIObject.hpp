--- conflicted
+++ resolved
@@ -26,21 +26,12 @@
 // TL;DR: these chants make APIObject<T>::instances visible for client's code.
 // It is needed in tests to bypass API calls creating nodes and use createOrUpdateNode directly, which allows for more concise test code.
 #if defined _MSC_VER && !defined RGL_BUILD
-<<<<<<< HEAD
-    // If we are building client code (e.g. tests) on Windows, we need to explicitly import global data dymbols.
-    #define DATA_DECLSPEC __declspec(dllimport)
-#else
-    // On Windows, when building library code and tests, all symbols will be exported thanks to CMAKE_WINDOWS_EXPORT_ALL_SYMBOLS.
-    // On Linux symbols are exported by default.
-    #define DATA_DECLSPEC
-=======
 // If we are building client code (e.g. tests) on Windows, we need to explicitly import global data dymbols.
 #define DATA_DECLSPEC __declspec(dllimport)
 #else
 // On Windows, when building library code and tests, all symbols will be exported thanks to CMAKE_WINDOWS_EXPORT_ALL_SYMBOLS.
 // On Linux symbols are exported by default.
 #define DATA_DECLSPEC
->>>>>>> cd6bfca1
 #endif
 
 /**
@@ -122,14 +113,7 @@
 };
 
 // This should be used in .cpp file to make an instance of static variable(s) of APIObject<Type>
-<<<<<<< HEAD
-#define API_OBJECT_INSTANCE(Type)                                                            \
-template<typename T>                                                                         \
-DATA_DECLSPEC std::unordered_map<APIObject<T>*, std::shared_ptr<T>> APIObject<T>::instances; \
-template struct APIObject<Type>
-=======
 #define API_OBJECT_INSTANCE(Type)                                                                                              \
 	template<typename T>                                                                                                       \
 	DATA_DECLSPEC std::unordered_map<APIObject<T>*, std::shared_ptr<T>> APIObject<T>::instances;                               \
-	template struct APIObject<Type>
->>>>>>> cd6bfca1
+	template struct APIObject<Type>