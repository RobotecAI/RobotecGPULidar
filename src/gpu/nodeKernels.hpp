--- conflicted
+++ resolved
@@ -29,18 +29,12 @@
 // This could be defined in CompactNode, however such include here causes mess because nvcc does not support C++20.
 using CompactionIndexType = int32_t;
 
-<<<<<<< HEAD
-void gpuFindCompaction(cudaStream_t, size_t pointCount, const Field<IS_HIT_I32>::type* isHit, CompactionIndexType* hitCountInclusive, size_t* outHitCount);
-void gpuFormatSoaToAos(cudaStream_t, size_t pointCount, size_t pointSize, size_t fieldCount, const GPUFieldDesc *soaInData, char *aosOutData);
-void gpuFormatAosToSoa(cudaStream_t, size_t pointCount, size_t pointSize, size_t fieldCount, const char* aosInData, const GPUFieldDesc* soaOutData);
-=======
 void gpuFindCompaction(cudaStream_t, size_t pointCount, const Field<IS_HIT_I32>::type* isHit,
                        CompactionIndexType* hitCountInclusive, size_t* outHitCount);
 void gpuFormatSoaToAos(cudaStream_t, size_t pointCount, size_t pointSize, size_t fieldCount, const GPUFieldDesc* soaInData,
                        char* aosOutData);
 void gpuFormatAosToSoa(cudaStream_t, size_t pointCount, size_t pointSize, size_t fieldCount, const char* aosInData,
                        const GPUFieldDesc* soaOutData);
->>>>>>> cd6bfca1
 void gpuTransformRays(cudaStream_t, size_t rayCount, const Mat3x4f* inRays, Mat3x4f* outRays, Mat3x4f transform);
 void gpuApplyCompaction(cudaStream_t, size_t pointCount, size_t fieldSize, const Field<IS_HIT_I32>::type* shouldWrite,
                         const CompactionIndexType* writeIndex, char* dst, const char* src);
