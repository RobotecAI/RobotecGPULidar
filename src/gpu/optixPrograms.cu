// Copyright 2022 Robotec.AI
//
// Licensed under the Apache License, Version 2.0 (the "License");
// you may not use this file except in compliance with the License.
// You may obtain a copy of the License at
//
//     http://www.apache.org/licenses/LICENSE-2.0
//
// Unless required by applicable law or agreed to in writing, software
// distributed under the License is distributed on an "AS IS" BASIS,
// WITHOUT WARRANTIES OR CONDITIONS OF ANY KIND, either express or implied.
// See the License for the specific language governing permissions and
// limitations under the License.

#include <cuda_runtime.h>
#include <math_constants.h>
#include <optix_device.h>
#include <cuda_fp16.h>

#include <math/Vector.hpp>
#include <math/Mat3x4f.hpp>
#include <cassert>

#include <gpu/RaytraceRequestContext.hpp>
#include <gpu/ShaderBindingTableTypes.h>

#include <rgl/api/core.h>

// Constants
static constexpr float toDeg = (180.0f / M_PI);

// Globals
extern "C" static __constant__ RaytraceRequestContext ctx;

// Helper functions
template<bool isFinite>
__device__ void saveRayResult(const Vec3f& xyz, float distance, float intensity, int objectID, const Vec3f& absVelocity,
                              const Vec3f& relVelocity, float radialSpeed, const Vec3f& normal, float incidentAngle);
__device__ void saveNonHitRayResult(float nonHitDistance);
__device__ void shootSamplingRay(const Mat3x4f& ray, float maxRange, unsigned sampleBeamIdx);
__device__ Mat3x4f makeBeamSampleRayTransform(float halfDivergenceAngleRad, unsigned circleIdx, unsigned vertexIdx);

extern "C" __global__ void __raygen__()
{
	if (ctx.scene == 0) {
		saveNonHitRayResult(
		    ctx.farNonHitDistance); // TODO(prybicki): Remove this, assume that host code will not pass invalid scene.
		return;
	}

<<<<<<< HEAD
	const int rayIdx = optixGetLaunchIndex().x;

	if (ctx.rayMask != nullptr && ctx.rayMask[rayIdx] == 0) {
		saveNonHitRayResult(ctx.farNonHitDistance);
		return;
	}

=======
	const int rayIdx = static_cast<int>(optixGetLaunchIndex().x);
>>>>>>> f0ce4bf1
	Mat3x4f ray = ctx.rays[rayIdx];
	const Mat3x4f rayLocal =
	    ctx.rayOriginToWorld.inverse() *
	    ray; // TODO(prybicki): instead of computing inverse, we should pass rays in local CF and then transform them to world CF.

	// Assuming up vector is Y, forward vector is Z (true for Unity).
	// TODO(msz-rai): allow to define up and forward vectors in RGL
	// Assuming rays are generated in left-handed coordinate system with the rotation applied in ZXY order.
	// TODO(msz-rai): move ray generation to RGL to unify rotations
	if (ctx.azimuth != nullptr) {
		ctx.azimuth[rayIdx] = rayLocal.toRotationYOrderZXYLeftHandRad();
	}
	if (ctx.elevation != nullptr) {
		ctx.elevation[rayIdx] = rayLocal.toRotationXOrderZXYLeftHandRad();
	}

	if (ctx.doApplyDistortion) {
		// Velocities are in the local frame. Need to operate on rays in local frame.
		// Ray time offsets are in milliseconds, velocities are in unit per seconds.
		// In order to not lose numerical precision, first multiply values and then convert to proper unit.
		ray = Mat3x4f::TRS((ctx.rayTimeOffsetsMs[rayIdx] * ctx.sensorLinearVelocityXYZ) * 0.001f,
		                   (ctx.rayTimeOffsetsMs[rayIdx] * (ctx.sensorAngularVelocityRPY * toDeg)) * 0.001f) *
		      rayLocal;
		// Back to the global frame.
		ray = ctx.rayOriginToWorld * ray;
	}

	float maxRange = ctx.rayRangesCount == 1 ? ctx.rayRanges[0].y() : ctx.rayRanges[rayIdx].y();

	shootSamplingRay(ray, maxRange, 0); // Shoot primary ray
	if (ctx.beamHalfDivergence > 0.0f) {
		// Shoot multi-return sampling rays
		for (int circleIdx = 0; circleIdx < MULTI_RETURN_BEAM_CIRCLES; ++circleIdx) {
			for (int vertexIdx = 0; vertexIdx < MULTI_RETURN_BEAM_VERTICES; vertexIdx++) {
				Mat3x4f sampleRay = ray * makeBeamSampleRayTransform(ctx.beamHalfDivergence, circleIdx, vertexIdx);
				// Sampling rays indexes start from 1, 0 is reserved for the primary ray
				const unsigned beamSampleRayIdx = 1 + circleIdx * MULTI_RETURN_BEAM_VERTICES + vertexIdx;
				shootSamplingRay(sampleRay, maxRange, beamSampleRayIdx);
			}
		}
	}
}

extern "C" __global__ void __miss__()
{
	const int beamIdx = static_cast<int>(optixGetLaunchIndex().x);
	const int beamSampleIdx = static_cast<int>(optixGetPayload_0());
	ctx.mrSamples.isHit[beamIdx * MULTI_RETURN_BEAM_SAMPLES + beamSampleIdx] = false;
	if (beamSampleIdx == 0) {
		saveNonHitRayResult(ctx.farNonHitDistance);
	}
}

extern "C" __global__ void __closesthit__()
{
	const EntitySBTData& entityData = *(reinterpret_cast<const EntitySBTData*>(optixGetSbtDataPointer()));

	// Triangle
	const int primID = static_cast<int>(optixGetPrimitiveIndex());
	assert(primID < entityData.indexCount);
	const Vec3i triangleIndices = entityData.index[primID];
	const float u = optixGetTriangleBarycentrics().x;
	const float v = optixGetTriangleBarycentrics().y;
	assert(triangleIndices.x() < entityData.vertexCount);
	assert(triangleIndices.y() < entityData.vertexCount);
	assert(triangleIndices.z() < entityData.vertexCount);
	const Vec3f& A = entityData.vertex[triangleIndices.x()];
	const Vec3f& B = entityData.vertex[triangleIndices.y()];
	const Vec3f& C = entityData.vertex[triangleIndices.z()];

	// Ray
	const int beamIdx = static_cast<int>(optixGetLaunchIndex().x);
	const unsigned beamSampleRayIdx = optixGetPayload_0();
	const unsigned circleIdx = (beamSampleRayIdx - 1) / MULTI_RETURN_BEAM_VERTICES;
	const unsigned vertexIdx = (beamSampleRayIdx - 1) % MULTI_RETURN_BEAM_VERTICES;
	const unsigned mrSamplesIdx = beamIdx * MULTI_RETURN_BEAM_SAMPLES + beamSampleRayIdx;
	const Vec3f beamSampleOrigin = optixGetWorldRayOrigin();
	const int entityId = static_cast<int>(optixGetInstanceId());

	// Hitpoint
	Vec3f hitObject = Vec3f((1 - u - v) * A + u * B + v * C);
	const Vec3f hitWorldRaytraced = optixTransformPointFromObjectToWorldSpace(hitObject);
	const float distance = (hitWorldRaytraced - beamSampleOrigin).length();
	const Vec3f hitWorldSeenBySensor = [&]() {
		if (!ctx.doApplyDistortion) {
			return hitWorldRaytraced;
		}
		Mat3x4f undistortedRay = ctx.rays[beamIdx] * makeBeamSampleRayTransform(ctx.beamHalfDivergence, circleIdx, vertexIdx);
		Vec3f undistortedOrigin = undistortedRay * Vec3f{0, 0, 0};
		Vec3f undistortedDir = undistortedRay * Vec3f{0, 0, 1} - undistortedOrigin;
		return undistortedOrigin + undistortedDir * distance;
	}();

	// Early out for points that are too close to the sensor
	float minRange = ctx.rayRangesCount == 1 ? ctx.rayRanges[0].x() : ctx.rayRanges[optixGetLaunchIndex().x].x();
	if (distance < minRange) {
		ctx.mrSamples.isHit[mrSamplesIdx] = false;
		if (beamSampleRayIdx == 0) {
			saveNonHitRayResult(ctx.nearNonHitDistance);
		}
		return;
	}

	// Normal vector and incident angle
	Vec3f rayDir = optixGetWorldRayDirection();
	const Vec3f wA = optixTransformPointFromObjectToWorldSpace(A);
	const Vec3f wB = optixTransformPointFromObjectToWorldSpace(B);
	const Vec3f wC = optixTransformPointFromObjectToWorldSpace(C);
	const Vec3f wAB = wB - wA;
	const Vec3f wCA = wC - wA;
	const Vec3f wNormal = wAB.cross(wCA).normalized();
	const float incidentAngle = acosf(fabs(wNormal.dot(rayDir)));

	float intensity = 0;
	bool isIntensityRequested = ctx.intensity != nullptr;
	if (isIntensityRequested && entityData.textureCoords != nullptr && entityData.texture != 0) {
		assert(triangleIndices.x() < entityData.textureCoordsCount);
		assert(triangleIndices.y() < entityData.textureCoordsCount);
		assert(triangleIndices.z() < entityData.textureCoordsCount);

		const Vec2f& uvA = entityData.textureCoords[triangleIndices.x()];
		const Vec2f& uvB = entityData.textureCoords[triangleIndices.y()];
		const Vec2f& uvC = entityData.textureCoords[triangleIndices.z()];

		Vec2f uv = (1 - u - v) * uvA + u * uvB + v * uvC;

		intensity = tex2D<TextureTexelFormat>(entityData.texture, uv[0], uv[1]);
	}

	// Save sub-sampling results
	ctx.mrSamples.isHit[mrSamplesIdx] = true;
	ctx.mrSamples.xyz[mrSamplesIdx] = hitWorldSeenBySensor;
	ctx.mrSamples.distance[mrSamplesIdx] = distance;
	if (beamSampleRayIdx != 0) {
		return;
	}

	Vec3f absPointVelocity{NAN};
	Vec3f relPointVelocity{NAN};
	float radialSpeed{NAN};
	bool isVelocityRequested = ctx.pointAbsVelocity != nullptr || ctx.pointRelVelocity != nullptr || ctx.radialSpeed != nullptr;
	if (ctx.sceneDeltaTime > 0 && isVelocityRequested) {
		Vec3f displacementFromTransformChange = {0, 0, 0};
		if (entityData.hasPrevFrameLocalToWorld) {
			// Computing hit point velocity in simple words:
			// From raytracing, we get hit point in Entity's coordinate frame (hitObject).
			// Think of it as a marker dot on the Entity.
			// Having access to Entity's previous pose, we can compute (entityData.prevFrameLocalToWorld * hitObject),
			// where the marker dot would be in the previous raytracing frame (displacementVectorOrigin).
			// Then, we can connect marker dot in previous raytracing frame with its current position and obtain displacementFromTransformChange vector
			// Dividing displacementFromTransformChange by time elapsed from the previous raytracing frame yields velocity vector.
			Vec3f displacementVectorOrigin = entityData.prevFrameLocalToWorld * hitObject;
			displacementFromTransformChange = hitWorldRaytraced - displacementVectorOrigin;
		}

		// Some entities may have skinned meshes - in this case entity.vertexDisplacementSincePrevFrame will be non-null
		Vec3f displacementFromSkinning = {0, 0, 0};
		bool wasSkinned = entityData.vertexDisplacementSincePrevFrame != nullptr;
		if (wasSkinned) {
			Mat3x4f objectToWorld;
			optixGetObjectToWorldTransformMatrix(reinterpret_cast<float*>(objectToWorld.rc));
			const Vec3f& vA = entityData.vertexDisplacementSincePrevFrame[triangleIndices.x()];
			const Vec3f& vB = entityData.vertexDisplacementSincePrevFrame[triangleIndices.y()];
			const Vec3f& vC = entityData.vertexDisplacementSincePrevFrame[triangleIndices.z()];
			displacementFromSkinning = objectToWorld.scaleVec() * Vec3f((1 - u - v) * vA + u * vB + v * vC);
		}

		absPointVelocity = (displacementFromTransformChange + displacementFromSkinning) /
		                   static_cast<float>(ctx.sceneDeltaTime);

		// Relative point velocity is a sum of linear velocities difference (between sensor and hit-point)
		// and impact of sensor angular velocity
		Vec3f absPointVelocityInSensorFrame = ctx.rayOriginToWorld.rotation().inverse() * absPointVelocity;
		Vec3f relPointVelocityBasedOnSensorLinearVelocity = absPointVelocityInSensorFrame - ctx.sensorLinearVelocityXYZ;

		Vec3f hitRays = ctx.rayOriginToWorld.inverse() * hitWorldRaytraced;
		Vec3f relPointVelocityBasedOnSensorAngularVelocity = Vec3f(.0f) - ctx.sensorAngularVelocityRPY.cross(hitRays);
		relPointVelocity = relPointVelocityBasedOnSensorLinearVelocity + relPointVelocityBasedOnSensorAngularVelocity;

		radialSpeed = hitRays.normalized().dot(relPointVelocity);
	}
	saveRayResult<true>(hitWorldSeenBySensor, distance, intensity, entityId, absPointVelocity, relPointVelocity, radialSpeed,
	                    wNormal, incidentAngle);
}

extern "C" __global__ void __anyhit__() {}

// Helper functions implementations

__device__ void shootSamplingRay(const Mat3x4f& ray, float maxRange, unsigned int beamSampleRayIdx)
{
	Vec3f origin = ray * Vec3f{0, 0, 0};
	Vec3f dir = ray * Vec3f{0, 0, 1} - origin;
	const unsigned int flags = OPTIX_RAY_FLAG_DISABLE_ANYHIT; // TODO: try adding OPTIX_RAY_FLAG_CULL_BACK_FACING_TRIANGLES
	optixTrace(ctx.scene, origin, dir, 0.0f, maxRange, 0.0f, OptixVisibilityMask(255), flags, 0, 1, 0, beamSampleRayIdx);
}

__device__ Mat3x4f makeBeamSampleRayTransform(float halfDivergenceAngleRad, unsigned int circleIdx, unsigned int vertexIdx)
{
	if (ctx.beamHalfDivergence == 0.0f) {
		return Mat3x4f::identity();
	}
	const auto circleDivergence = halfDivergenceAngleRad * (1.0f - static_cast<float>(circleIdx) / MULTI_RETURN_BEAM_CIRCLES);
	auto vertexAngleStep = 2.0f * static_cast<float>(M_PI) / MULTI_RETURN_BEAM_VERTICES;
	// First, rotate around X to move the ray vector (initially {0,0,1}) to diverge from the Z axis by circleDivergence.
	// Then rotate around Z to move the ray vector on the circle.
	return Mat3x4f::rotationRad(0, 0, static_cast<float>(vertexIdx) * vertexAngleStep) * // Second
	       Mat3x4f::rotationRad(circleDivergence, 0, 0);
}

__device__ void saveNonHitRayResult(float nonHitDistance)
{
	Mat3x4f ray = ctx.rays[optixGetLaunchIndex().x];
	Vec3f origin = ray * Vec3f{0, 0, 0};
	Vec3f dir = ray * Vec3f{0, 0, 1} - origin;
	Vec3f displacement = dir.normalized() * nonHitDistance;
	displacement = {isnan(displacement.x()) ? 0 : displacement.x(), isnan(displacement.y()) ? 0 : displacement.y(),
	                isnan(displacement.z()) ? 0 : displacement.z()};
	Vec3f xyz = origin + displacement;
	saveRayResult<false>(xyz, nonHitDistance, 0, RGL_ENTITY_INVALID_ID, Vec3f{NAN}, Vec3f{NAN}, 0.001f, Vec3f{NAN}, NAN);
}

template<bool isFinite>
__device__ void saveRayResult(const Vec3f& xyz, float distance, float intensity, const int objectID, const Vec3f& absVelocity,
                              const Vec3f& relVelocity, float radialSpeed, const Vec3f& normal, float incidentAngle)
{
	const int beamIdx = static_cast<int>(optixGetLaunchIndex().x);
	if (ctx.xyz != nullptr) {
		// Return actual XYZ of the hit point or infinity vector.
		ctx.xyz[beamIdx] = xyz;
	}
	if (ctx.isHit != nullptr) {
		ctx.isHit[beamIdx] = isFinite;
	}
	if (ctx.rayIdx != nullptr) {
		ctx.rayIdx[beamIdx] = beamIdx;
	}
	if (ctx.ringIdx != nullptr && ctx.ringIds != nullptr) {
		ctx.ringIdx[beamIdx] = ctx.ringIds[beamIdx % ctx.ringIdsCount];
	}
	if (ctx.distance != nullptr) {
		ctx.distance[beamIdx] = distance;
	}
	if (ctx.intensity != nullptr) {
		ctx.intensity[beamIdx] = intensity;
	}
	if (ctx.timestamp != nullptr) {
		ctx.timestamp[beamIdx] = ctx.sceneTime;
	}
	if (ctx.entityId != nullptr) {
		ctx.entityId[beamIdx] = isFinite ? objectID : RGL_ENTITY_INVALID_ID;
	}
	if (ctx.pointAbsVelocity != nullptr) {
		ctx.pointAbsVelocity[beamIdx] = absVelocity;
	}
	if (ctx.pointRelVelocity != nullptr) {
		ctx.pointRelVelocity[beamIdx] = relVelocity;
	}
	if (ctx.radialSpeed != nullptr) {
		ctx.radialSpeed[beamIdx] = radialSpeed;
	}
	if (ctx.normal != nullptr) {
		ctx.normal[beamIdx] = normal;
	}
	if (ctx.incidentAngle != nullptr) {
		ctx.incidentAngle[beamIdx] = incidentAngle;
	}
}<|MERGE_RESOLUTION|>--- conflicted
+++ resolved
@@ -48,17 +48,13 @@
 		return;
 	}
 
-<<<<<<< HEAD
-	const int rayIdx = optixGetLaunchIndex().x;
+	const int rayIdx = static_cast<int>(optixGetLaunchIndex().x);
 
 	if (ctx.rayMask != nullptr && ctx.rayMask[rayIdx] == 0) {
 		saveNonHitRayResult(ctx.farNonHitDistance);
 		return;
 	}
 
-=======
-	const int rayIdx = static_cast<int>(optixGetLaunchIndex().x);
->>>>>>> f0ce4bf1
 	Mat3x4f ray = ctx.rays[rayIdx];
 	const Mat3x4f rayLocal =
 	    ctx.rayOriginToWorld.inverse() *
