--- conflicted
+++ resolved
@@ -18,16 +18,6 @@
 #include <math/Mat3x4f.hpp>
 #include <RGLFields.hpp>
 
-<<<<<<< HEAD
-void gpuAddGaussianNoiseAngularRay(cudaStream_t stream, size_t rayCount, float mean, float stDev, rgl_axis_t rotationAxis, Mat3x4f lookAtOriginTransform,
-	curandStatePhilox4_32_10_t* randomStates, const Mat3x4f* inRays, Mat3x4f* outRays);
-void gpuAddGaussianNoiseAngularHitpoint(cudaStream_t stream, size_t pointCount, float mean, float stDev, rgl_axis_t rotationAxis, Mat3x4f lookAtOriginTransform,
-	curandStatePhilox4_32_10_t* randomStates, const Field<XYZ_F32>::type* inPoints, Field<XYZ_F32>::type* outPoints, Field<DISTANCE_F32>::type* outDistances);
-void gpuAddGaussianNoiseDistance(cudaStream_t stream, size_t pointCount, float mean, float stDevBase, float stDevRisePerMeter, Mat3x4f lookAtOriginTransform,
-	curandStatePhilox4_32_10_t* randomStates, const Field<XYZ_F32>::type* inPoints, Field<XYZ_F32>::type* outPoints, Field<DISTANCE_F32>::type* outDistances);
-=======
-void gpuSetupGaussianNoiseGenerator(cudaStream_t stream, size_t pointCount, unsigned int seed,
-                                    curandStatePhilox4_32_10_t* outPHILOXStates);
 void gpuAddGaussianNoiseAngularRay(cudaStream_t stream, size_t rayCount, float mean, float stDev, rgl_axis_t rotationAxis,
                                    Mat3x4f lookAtOriginTransform, curandStatePhilox4_32_10_t* randomStates,
                                    const Mat3x4f* inRays, Mat3x4f* outRays);
@@ -38,5 +28,4 @@
 void gpuAddGaussianNoiseDistance(cudaStream_t stream, size_t pointCount, float mean, float stDevBase, float stDevRisePerMeter,
                                  Mat3x4f lookAtOriginTransform, curandStatePhilox4_32_10_t* randomStates,
                                  const Field<XYZ_VEC3_F32>::type* inPoints, Field<XYZ_VEC3_F32>::type* outPoints,
-                                 Field<DISTANCE_F32>::type* outDistances);
->>>>>>> cd6bfca1
+                                 Field<DISTANCE_F32>::type* outDistances);