--- conflicted
+++ resolved
@@ -36,19 +36,11 @@
 {
 	// NOTE: this assumes a single SBT record per GAS
 	OptixInstance instance = {
-<<<<<<< HEAD
-		.instanceId = static_cast<unsigned int>(idx),
-		.sbtOffset = static_cast<unsigned int>(idx),
-		.visibilityMask = 255,
-		.flags = OPTIX_INSTANCE_FLAG_DISABLE_ANYHIT,
-		.traversableHandle = mesh->getGAS(scene->getStream()),
-=======
 	    .instanceId = static_cast<unsigned int>(idx),
 	    .sbtOffset = static_cast<unsigned int>(idx),
 	    .visibilityMask = 255,
 	    .flags = OPTIX_INSTANCE_FLAG_DISABLE_ANYHIT,
 	    .traversableHandle = mesh->getGAS(scene->getStream()),
->>>>>>> cd6bfca1
 	};
 	transform.toRaw(instance.transform);
 	return instance;
