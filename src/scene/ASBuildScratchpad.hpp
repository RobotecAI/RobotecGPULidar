// Copyright 2022 Robotec.AI
//
// Licensed under the Apache License, Version 2.0 (the "License");
// you may not use this file except in compliance with the License.
// You may obtain a copy of the License at
//
//     http://www.apache.org/licenses/LICENSE-2.0
//
// Unless required by applicable law or agreed to in writing, software
// distributed under the License is distributed on an "AS IS" BASIS,
// WITHOUT WARRANTIES OR CONDITIONS OF ANY KIND, either express or implied.
// See the License for the specific language governing permissions and
// limitations under the License.

#pragma once

#include <memory>

#include <optix_stubs.h>

#include <Optix.hpp>
#include <memory/Array.hpp>

/**
 * Helper class to manage buffers used for building acceleration (GAS, IAS) structures and perform their compaction.
 */
struct ASBuildScratchpad
{
<<<<<<< HEAD
=======
	friend struct Mesh;
	friend struct Scene;

>>>>>>> cd6bfca1
	void resizeToFit(OptixBuildInput input, OptixAccelBuildOptions options);
	void doCompaction(OptixTraversableHandle& handle);

private:
	HostPinnedArray<uint64_t>::Ptr hCompactedSize = HostPinnedArray<uint64_t>::create();
	DeviceSyncArray<uint64_t>::Ptr dCompactedSize = DeviceSyncArray<uint64_t>::create();
	DeviceSyncArray<std::byte>::Ptr dTemp = DeviceSyncArray<std::byte>::create();
	DeviceSyncArray<std::byte>::Ptr dFull = DeviceSyncArray<std::byte>::create();
	DeviceSyncArray<std::byte>::Ptr dCompact = DeviceSyncArray<std::byte>::create();
<<<<<<< HEAD

	friend struct Mesh;
	friend struct Scene;
=======
>>>>>>> cd6bfca1
};<|MERGE_RESOLUTION|>--- conflicted
+++ resolved
@@ -26,12 +26,9 @@
  */
 struct ASBuildScratchpad
 {
-<<<<<<< HEAD
-=======
 	friend struct Mesh;
 	friend struct Scene;
 
->>>>>>> cd6bfca1
 	void resizeToFit(OptixBuildInput input, OptixAccelBuildOptions options);
 	void doCompaction(OptixTraversableHandle& handle);
 
@@ -41,10 +38,4 @@
 	DeviceSyncArray<std::byte>::Ptr dTemp = DeviceSyncArray<std::byte>::create();
 	DeviceSyncArray<std::byte>::Ptr dFull = DeviceSyncArray<std::byte>::create();
 	DeviceSyncArray<std::byte>::Ptr dCompact = DeviceSyncArray<std::byte>::create();
-<<<<<<< HEAD
-
-	friend struct Mesh;
-	friend struct Scene;
-=======
->>>>>>> cd6bfca1
 };