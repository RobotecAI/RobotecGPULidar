// Copyright 2022 Robotec.AI
//
// Licensed under the Apache License, Version 2.0 (the "License");
// you may not use this file except in compliance with the License.
// You may obtain a copy of the License at
//
//     http://www.apache.org/licenses/LICENSE-2.0
//
// Unless required by applicable law or agreed to in writing, software
// distributed under the License is distributed on an "AS IS" BASIS,
// WITHOUT WARRANTIES OR CONDITIONS OF ANY KIND, either express or implied.
// See the License for the specific language governing permissions and
// limitations under the License.

#include <scene/Scene.hpp>
#include <scene/Entity.hpp>
#include <scene/Texture.hpp>
#include <memory/Array.hpp>

API_OBJECT_INSTANCE(Scene);

std::shared_ptr<Scene> Scene::defaultInstance()
{
	static auto scene = Scene::create();
	return scene;
}

<<<<<<< HEAD
Scene::Scene() : stream(CudaStream::create(cudaStreamNonBlocking)) { }

std::size_t Scene::getObjectCount()
{ return entities.size(); }
=======
Scene::Scene() : stream(CudaStream::create(cudaStreamNonBlocking)) {}

std::size_t Scene::getObjectCount() { return entities.size(); }
>>>>>>> cd6bfca1

void Scene::clear()
{
	entities.clear();
	requestFullRebuild();
}

void Scene::addEntity(std::shared_ptr<Entity> entity)
{
	entity->scene = shared_from_this();
	entities.insert(entity);
	requestFullRebuild();
}

void Scene::removeEntity(std::shared_ptr<Entity> entity)
{
	entities.erase(entity);
	requestFullRebuild();
}

void Scene::requestFullRebuild()
{
	requestASRebuild();
	requestSBTRebuild();
}

OptixTraversableHandle Scene::getASLocked()
{
	std::lock_guard optixStructsLock(optixStructsMutex);
	if (!cachedAS.has_value()) {
		cachedAS = buildAS();
	}
	return *cachedAS;
}

OptixShaderBindingTable Scene::getSBTLocked()
{
	std::lock_guard optixStructsLock(optixStructsMutex);
	if (!cachedSBT.has_value()) {
		cachedSBT = buildSBT();
	}
	return *cachedSBT;
}

OptixShaderBindingTable Scene::buildSBT()
{
	static DeviceSyncArray<HitgroupRecord>::Ptr dHitgroupRecords = DeviceSyncArray<HitgroupRecord>::create();
	static DeviceSyncArray<RaygenRecord>::Ptr dRaygenRecords = DeviceSyncArray<RaygenRecord>::create();
	static DeviceSyncArray<MissRecord>::Ptr dMissRecords = DeviceSyncArray<MissRecord>::create();
	static HostPinnedArray<HitgroupRecord>::Ptr hHitgroupRecords = HostPinnedArray<HitgroupRecord>::create();

	// TODO(prybicki): low priority: can HG count be reduced to be == count(GASes)? or must it be count(IASes)?

	hHitgroupRecords->reserve(entities.size(), false);
	hHitgroupRecords->clear(false);
	for (auto&& entity : entities) {
		auto& mesh = entity->mesh;
<<<<<<< HEAD
		hHitgroupRecords->append(HitgroupRecord {
			.data = {
				.vertex = mesh->dVertices->getReadPtr(),
				.index = mesh->dIndices->getReadPtr(),
				.vertex_count = mesh->dVertices->getCount(),
				.index_count = mesh->dIndices->getCount(),
				.entity_id = entity->getId(),
				.texture_coords = mesh->dTextureCoords.has_value() ? mesh->dTextureCoords.value()->getReadPtr() : nullptr,
				.texture_coords_count = mesh->dTextureCoords.has_value() ? mesh->dTextureCoords.value()->getCount() : 0,
				.texture = entity->intensityTexture != nullptr ? entity->intensityTexture->getTextureObject() : 0,
			}
		});
		HitgroupRecord& last = hHitgroupRecords->at(hHitgroupRecords->getCount()-1);
=======
		hHitgroupRecords->append(HitgroupRecord{
		    .data = {
		             .vertex = mesh->dVertices->getReadPtr(),
		             .index = mesh->dIndices->getReadPtr(),
		             .vertex_count = mesh->dVertices->getCount(),
		             .index_count = mesh->dIndices->getCount(),
		             .entity_id = entity->getId(),
		             .texture_coords = mesh->dTextureCoords.has_value() ? mesh->dTextureCoords.value()->getReadPtr() : nullptr,
		             .texture_coords_count = mesh->dTextureCoords.has_value() ? mesh->dTextureCoords.value()->getCount() : 0,
		             .texture = entity->intensityTexture != nullptr ? entity->intensityTexture->getTextureObject() : 0,
		             }
        });
		HitgroupRecord& last = hHitgroupRecords->at(hHitgroupRecords->getCount() - 1);
>>>>>>> cd6bfca1
		CHECK_OPTIX(optixSbtRecordPackHeader(Optix::getOrCreate().hitgroupPG, last.header));
	}
	dHitgroupRecords->copyFrom(hHitgroupRecords);

	RaygenRecord hRaygenRecord = {};
	CHECK_OPTIX(optixSbtRecordPackHeader(Optix::getOrCreate().raygenPG, &hRaygenRecord));
	dRaygenRecords->copyFromExternal(&hRaygenRecord, 1);

	MissRecord hMissRecord = {};
	CHECK_OPTIX(optixSbtRecordPackHeader(Optix::getOrCreate().missPG, &hMissRecord));
	dMissRecords->copyFromExternal(&hMissRecord, 1);

	return OptixShaderBindingTable{
<<<<<<< HEAD
		.raygenRecord = dRaygenRecords->getDeviceReadPtr(),
		.missRecordBase = dMissRecords->getDeviceReadPtr(),
		.missRecordStrideInBytes = sizeof(MissRecord),
		.missRecordCount = 1U,
		.hitgroupRecordBase = getObjectCount() > 0 ? dHitgroupRecords->getDeviceReadPtr() : static_cast<CUdeviceptr>(0),
		.hitgroupRecordStrideInBytes = sizeof(HitgroupRecord),
		.hitgroupRecordCount = static_cast<unsigned>(dHitgroupRecords->getCount()),
=======
	    .raygenRecord = dRaygenRecords->getDeviceReadPtr(),
	    .missRecordBase = dMissRecords->getDeviceReadPtr(),
	    .missRecordStrideInBytes = sizeof(MissRecord),
	    .missRecordCount = 1U,
	    .hitgroupRecordBase = getObjectCount() > 0 ? dHitgroupRecords->getDeviceReadPtr() : static_cast<CUdeviceptr>(0),
	    .hitgroupRecordStrideInBytes = sizeof(HitgroupRecord),
	    .hitgroupRecordCount = static_cast<unsigned>(dHitgroupRecords->getCount()),
>>>>>>> cd6bfca1
	};
}

OptixTraversableHandle Scene::buildAS()
{
	if (getObjectCount() == 0) {
		return static_cast<OptixTraversableHandle>(0);
	}
	auto instances = HostPinnedArray<OptixInstance>::create();
	instances->reserve(entities.size(), false);
	for (auto&& entity : entities) {
		// TODO(prybicki): this is somewhat inefficient, because most of the time only transform changes.
		instances->append(entity->getIAS(static_cast<int>(instances->getCount())));
	}

	// *** *** *** ACHTUNG *** *** ***
	// Calls to cudaMemcpy below are a duck-tape for synchronizing all streams from LidarContexts.

	dInstances->resize(instances->getCount(), false, false);
	dInstances->copyFrom(instances);

	OptixBuildInput instanceInput = {
<<<<<<< HEAD
	.type = OPTIX_BUILD_INPUT_TYPE_INSTANCES,
	.instanceArray = {
	.instances = dInstances->getDeviceReadPtr(),
	.numInstances = static_cast<unsigned int>(dInstances->getCount())
	},
=======
	    .type = OPTIX_BUILD_INPUT_TYPE_INSTANCES,
	    .instanceArray = {.instances = dInstances->getDeviceReadPtr(),
	                      .numInstances = static_cast<unsigned int>(dInstances->getCount())},
>>>>>>> cd6bfca1
	};

	OptixAccelBuildOptions accelBuildOptions = {
	    .buildFlags =
	        OPTIX_BUILD_FLAG_ALLOW_UPDATE // TODO(prybicki): figure out if there's a faster way to update than the current one
	        | OPTIX_BUILD_FLAG_ALLOW_COMPACTION,
	    .operation = OPTIX_BUILD_OPERATION_BUILD};

	scratchpad.resizeToFit(instanceInput, accelBuildOptions);

	OptixAccelEmitDesc emitDesc = {
<<<<<<< HEAD
	.result = scratchpad.dCompactedSize->getDeviceReadPtr(),
	.type = OPTIX_PROPERTY_TYPE_COMPACTED_SIZE,
	};

	OptixTraversableHandle sceneHandle;
	CHECK_OPTIX(optixAccelBuild(Optix::getOrCreate().context,
	                            getStream()->getHandle(),
	                            &accelBuildOptions,
	                            &instanceInput,
	                            1,
	                            scratchpad.dTemp->getDeviceReadPtr(),
	                            scratchpad.dTemp->getSizeOf() * scratchpad.dTemp->getCount(),
	                            scratchpad.dFull->getDeviceReadPtr(),
	                            scratchpad.dFull-> getSizeOf() * scratchpad.dFull->getCount(),
	                            &sceneHandle,
	                            &emitDesc,
	                            1
	));
=======
	    .result = scratchpad.dCompactedSize->getDeviceReadPtr(),
	    .type = OPTIX_PROPERTY_TYPE_COMPACTED_SIZE,
	};

	OptixTraversableHandle sceneHandle;
	CHECK_OPTIX(optixAccelBuild(Optix::getOrCreate().context, getStream()->getHandle(), &accelBuildOptions, &instanceInput, 1,
	                            scratchpad.dTemp->getDeviceReadPtr(),
	                            scratchpad.dTemp->getSizeOf() * scratchpad.dTemp->getCount(),
	                            scratchpad.dFull->getDeviceReadPtr(),
	                            scratchpad.dFull->getSizeOf() * scratchpad.dFull->getCount(), &sceneHandle, &emitDesc, 1));

	CHECK_CUDA(cudaStreamSynchronize(getStream()->getHandle()));
>>>>>>> cd6bfca1

	CHECK_CUDA(cudaStreamSynchronize(getStream()->getHandle()));

	// scratchpad.doCompaction(sceneHandle);

	return sceneHandle;
}

void Scene::requestASRebuild() { cachedAS.reset(); }

<<<<<<< HEAD
void Scene::requestSBTRebuild()
{
	cachedSBT.reset();
}

CudaStream::Ptr Scene::getStream()
{
	return stream;
}

=======
void Scene::requestSBTRebuild() { cachedSBT.reset(); }

CudaStream::Ptr Scene::getStream() { return stream; }
>>>>>>> cd6bfca1
<|MERGE_RESOLUTION|>--- conflicted
+++ resolved
@@ -25,16 +25,9 @@
 	return scene;
 }
 
-<<<<<<< HEAD
-Scene::Scene() : stream(CudaStream::create(cudaStreamNonBlocking)) { }
-
-std::size_t Scene::getObjectCount()
-{ return entities.size(); }
-=======
 Scene::Scene() : stream(CudaStream::create(cudaStreamNonBlocking)) {}
 
 std::size_t Scene::getObjectCount() { return entities.size(); }
->>>>>>> cd6bfca1
 
 void Scene::clear()
 {
@@ -92,21 +85,6 @@
 	hHitgroupRecords->clear(false);
 	for (auto&& entity : entities) {
 		auto& mesh = entity->mesh;
-<<<<<<< HEAD
-		hHitgroupRecords->append(HitgroupRecord {
-			.data = {
-				.vertex = mesh->dVertices->getReadPtr(),
-				.index = mesh->dIndices->getReadPtr(),
-				.vertex_count = mesh->dVertices->getCount(),
-				.index_count = mesh->dIndices->getCount(),
-				.entity_id = entity->getId(),
-				.texture_coords = mesh->dTextureCoords.has_value() ? mesh->dTextureCoords.value()->getReadPtr() : nullptr,
-				.texture_coords_count = mesh->dTextureCoords.has_value() ? mesh->dTextureCoords.value()->getCount() : 0,
-				.texture = entity->intensityTexture != nullptr ? entity->intensityTexture->getTextureObject() : 0,
-			}
-		});
-		HitgroupRecord& last = hHitgroupRecords->at(hHitgroupRecords->getCount()-1);
-=======
 		hHitgroupRecords->append(HitgroupRecord{
 		    .data = {
 		             .vertex = mesh->dVertices->getReadPtr(),
@@ -120,7 +98,6 @@
 		             }
         });
 		HitgroupRecord& last = hHitgroupRecords->at(hHitgroupRecords->getCount() - 1);
->>>>>>> cd6bfca1
 		CHECK_OPTIX(optixSbtRecordPackHeader(Optix::getOrCreate().hitgroupPG, last.header));
 	}
 	dHitgroupRecords->copyFrom(hHitgroupRecords);
@@ -134,15 +111,6 @@
 	dMissRecords->copyFromExternal(&hMissRecord, 1);
 
 	return OptixShaderBindingTable{
-<<<<<<< HEAD
-		.raygenRecord = dRaygenRecords->getDeviceReadPtr(),
-		.missRecordBase = dMissRecords->getDeviceReadPtr(),
-		.missRecordStrideInBytes = sizeof(MissRecord),
-		.missRecordCount = 1U,
-		.hitgroupRecordBase = getObjectCount() > 0 ? dHitgroupRecords->getDeviceReadPtr() : static_cast<CUdeviceptr>(0),
-		.hitgroupRecordStrideInBytes = sizeof(HitgroupRecord),
-		.hitgroupRecordCount = static_cast<unsigned>(dHitgroupRecords->getCount()),
-=======
 	    .raygenRecord = dRaygenRecords->getDeviceReadPtr(),
 	    .missRecordBase = dMissRecords->getDeviceReadPtr(),
 	    .missRecordStrideInBytes = sizeof(MissRecord),
@@ -150,7 +118,6 @@
 	    .hitgroupRecordBase = getObjectCount() > 0 ? dHitgroupRecords->getDeviceReadPtr() : static_cast<CUdeviceptr>(0),
 	    .hitgroupRecordStrideInBytes = sizeof(HitgroupRecord),
 	    .hitgroupRecordCount = static_cast<unsigned>(dHitgroupRecords->getCount()),
->>>>>>> cd6bfca1
 	};
 }
 
@@ -173,17 +140,9 @@
 	dInstances->copyFrom(instances);
 
 	OptixBuildInput instanceInput = {
-<<<<<<< HEAD
-	.type = OPTIX_BUILD_INPUT_TYPE_INSTANCES,
-	.instanceArray = {
-	.instances = dInstances->getDeviceReadPtr(),
-	.numInstances = static_cast<unsigned int>(dInstances->getCount())
-	},
-=======
 	    .type = OPTIX_BUILD_INPUT_TYPE_INSTANCES,
 	    .instanceArray = {.instances = dInstances->getDeviceReadPtr(),
 	                      .numInstances = static_cast<unsigned int>(dInstances->getCount())},
->>>>>>> cd6bfca1
 	};
 
 	OptixAccelBuildOptions accelBuildOptions = {
@@ -195,26 +154,6 @@
 	scratchpad.resizeToFit(instanceInput, accelBuildOptions);
 
 	OptixAccelEmitDesc emitDesc = {
-<<<<<<< HEAD
-	.result = scratchpad.dCompactedSize->getDeviceReadPtr(),
-	.type = OPTIX_PROPERTY_TYPE_COMPACTED_SIZE,
-	};
-
-	OptixTraversableHandle sceneHandle;
-	CHECK_OPTIX(optixAccelBuild(Optix::getOrCreate().context,
-	                            getStream()->getHandle(),
-	                            &accelBuildOptions,
-	                            &instanceInput,
-	                            1,
-	                            scratchpad.dTemp->getDeviceReadPtr(),
-	                            scratchpad.dTemp->getSizeOf() * scratchpad.dTemp->getCount(),
-	                            scratchpad.dFull->getDeviceReadPtr(),
-	                            scratchpad.dFull-> getSizeOf() * scratchpad.dFull->getCount(),
-	                            &sceneHandle,
-	                            &emitDesc,
-	                            1
-	));
-=======
 	    .result = scratchpad.dCompactedSize->getDeviceReadPtr(),
 	    .type = OPTIX_PROPERTY_TYPE_COMPACTED_SIZE,
 	};
@@ -227,9 +166,6 @@
 	                            scratchpad.dFull->getSizeOf() * scratchpad.dFull->getCount(), &sceneHandle, &emitDesc, 1));
 
 	CHECK_CUDA(cudaStreamSynchronize(getStream()->getHandle()));
->>>>>>> cd6bfca1
-
-	CHECK_CUDA(cudaStreamSynchronize(getStream()->getHandle()));
 
 	// scratchpad.doCompaction(sceneHandle);
 
@@ -238,19 +174,6 @@
 
 void Scene::requestASRebuild() { cachedAS.reset(); }
 
-<<<<<<< HEAD
-void Scene::requestSBTRebuild()
-{
-	cachedSBT.reset();
-}
-
-CudaStream::Ptr Scene::getStream()
-{
-	return stream;
-}
-
-=======
 void Scene::requestSBTRebuild() { cachedSBT.reset(); }
 
-CudaStream::Ptr Scene::getStream() { return stream; }
->>>>>>> cd6bfca1
+CudaStream::Ptr Scene::getStream() { return stream; }