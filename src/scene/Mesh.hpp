--- conflicted
+++ resolved
@@ -34,38 +34,20 @@
  */
 struct Mesh : APIObject<Mesh>
 {
-<<<<<<< HEAD
-=======
 	friend APIObject<Mesh>;
 	friend struct Scene;
 
->>>>>>> cd6bfca1
 	/**
 	 * Updates vertices of this mesh. Vertex count must remain unchanged, otherwise an exception is thrown.
 	 * After this operation, GAS needs to be rebuilt. This is handled internally in getGAS.
 	 */
-<<<<<<< HEAD
-	void updateVertices(const Vec3f *vertices, std::size_t vertexCount);
-=======
 	void updateVertices(const Vec3f* vertices, std::size_t vertexCount);
->>>>>>> cd6bfca1
 
 	/**
 	 * Sets textures coordinates to the mesh. Vertex count and texture coordinates count must be equal.
 	 * After this operation, GAS needs to be rebuilt. This is handled internally in getGAS.
 	 */
-<<<<<<< HEAD
-	void setTexCoords(const Vec2f *texCoords, std::size_t texCoordCount);
-=======
 	void setTexCoords(const Vec2f* texCoords, std::size_t texCoordCount);
-
-	/**
-	 * Returns GAS for this mesh.
-	 * If no changes occurred (e.g. call to updateVertices), then returns cached GAS.
-	 * Otherwise, queues building GAS in the given stream, without synchronizing it.
-	 */
-	OptixTraversableHandle getGAS(CudaStream::Ptr stream);
->>>>>>> cd6bfca1
 
 	/**
 	 * Returns GAS for this mesh.
