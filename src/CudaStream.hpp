--- conflicted
+++ resolved
@@ -23,39 +23,17 @@
 {
 	using Ptr = std::shared_ptr<CudaStream>;
 
-<<<<<<< HEAD
-	static CudaStream::Ptr create(unsigned flags = 0U)
-	{
-		return CudaStream::Ptr(new CudaStream(flags));
-	}
-=======
 	static CudaStream::Ptr create(unsigned flags = 0U) { return CudaStream::Ptr(new CudaStream(flags)); }
->>>>>>> cd6bfca1
 
 	static CudaStream::Ptr getNullStream()
 	{
 		// Copy Stream does not synchronize with the NULL stream
 		// Copy Stream is always synchronized before client thread finished API call
-<<<<<<< HEAD
-		static CudaStream::Ptr nullStream { new CudaStream() };
-=======
 		static CudaStream::Ptr nullStream{new CudaStream()};
->>>>>>> cd6bfca1
 		return nullStream;
 	}
 
 	static CudaStream::Ptr getCopyStream()
-<<<<<<< HEAD
-	{
-		static CudaStream::Ptr copyStream { new CudaStream(cudaStreamNonBlocking ) };
-		return copyStream;
-	}
-
-	cudaStream_t getHandle() { return stream; }
-
-	~CudaStream() try
-=======
->>>>>>> cd6bfca1
 	{
 		static CudaStream::Ptr copyStream{new CudaStream(cudaStreamNonBlocking)};
 		return copyStream;
@@ -66,11 +44,7 @@
 	~CudaStream()
 	try {
 		if (stream != nullptr) {
-<<<<<<< HEAD
-			CHECK_CUDA(cudaStreamSynchronize(stream));  // May not be required, but it is safer
-=======
 			CHECK_CUDA(cudaStreamSynchronize(stream)); // May not be required, but it is safer
->>>>>>> cd6bfca1
 			CHECK_CUDA(cudaStreamDestroy(stream));
 			stream = nullptr;
 		}
