// Copyright 2022 Robotec.AI
//
// Licensed under the Apache License, Version 2.0 (the "License");
// you may not use this file except in compliance with the License.
// You may obtain a copy of the License at
//
//     http://www.apache.org/licenses/LICENSE-2.0
//
// Unless required by applicable law or agreed to in writing, software
// distributed under the License is distributed on an "AS IS" BASIS,
// WITHOUT WARRANTIES OR CONDITIONS OF ANY KIND, either express or implied.
// See the License for the specific language governing permissions and
// limitations under the License.

#pragma once

#include <vector>
#include <set>
#include <memory>
#include <thread>
#include <typeinfo>
#include <ranges>
#include <algorithm>
#include <random>
#include <queue>
#include <curand_kernel.h>

#include <graph/Node.hpp>
#include <graph/Interfaces.hpp>
#include <gpu/RaytraceRequestContext.hpp>
#include <gpu/nodeKernels.hpp>
#include <CacheManager.hpp>
#include <GPUFieldDescBuilder.hpp>
#include <math/Aabb.h>
#include <math/RunningStats.hpp>
#include <gpu/MultiReturn.hpp>


struct FormatPointsNode : IPointsNodeSingleInput
{
	using Ptr = std::shared_ptr<FormatPointsNode>;
	void setParameters(const std::vector<rgl_field_t>& fields);

	// Node
	void enqueueExecImpl() override;

	// Node requirements
	std::vector<rgl_field_t> getRequiredFieldList() const override { return fields; }

	// Point cloud description
	bool hasField(rgl_field_t field) const override
	{
		return field == RGL_FIELD_DYNAMIC_FORMAT || std::find(fields.begin(), fields.end(), field) != fields.end();
	}

	// Data getters
	IAnyArray::ConstPtr getFieldData(rgl_field_t field) override;
	std::size_t getFieldPointSize(rgl_field_t field) const override;

	// Actual implementation of formatting made public for other nodes
	static void formatAsync(DeviceAsyncArray<char>::Ptr output, const IPointsNode::Ptr& input,
	                        const std::vector<rgl_field_t>& fields, GPUFieldDescBuilder& gpuFieldDescBuilder);

	// Needed to create GPUFieldDesc for other nodes
	static std::vector<std::pair<rgl_field_t, const void*>> getFieldToPointerMappings(const IPointsNode::Ptr& input,
	                                                                                  const std::vector<rgl_field_t>& fields);

private:
	std::vector<rgl_field_t> fields;
	DeviceAsyncArray<char>::Ptr output = DeviceAsyncArray<char>::create(arrayMgr);
	HostPinnedArray<char>::Ptr outputHost = HostPinnedArray<char>::create();
	GPUFieldDescBuilder gpuFieldDescBuilder;
};

struct CompactByFieldPointsNode : IPointsNodeSingleInput
{
	using Ptr = std::shared_ptr<CompactByFieldPointsNode>;
	void setParameters(rgl_field_t field);

	// Node
	void validateImpl() override;
	void enqueueExecImpl() override;

	// Node requirements
	std::vector<rgl_field_t> getRequiredFieldList() const override { return {IS_HIT_I32, IS_GROUND_I32}; }

	// Point cloud description
	bool isDense() const override { return true; }
	size_t getWidth() const override;
	size_t getHeight() const override { return 1; }

	// Data getters
	IAnyArray::ConstPtr getFieldData(rgl_field_t field) override;

private:
	rgl_field_t fieldToCompactBy;
	size_t width = {0};
	DeviceAsyncArray<CompactionIndexType>::Ptr inclusivePrefixSum = DeviceAsyncArray<CompactionIndexType>::create(arrayMgr);
	CacheManager<rgl_field_t, IAnyArray::Ptr> cacheManager;
	std::mutex getFieldDataMutex;
};

struct RaytraceNode : IPointsNode
{
	using Ptr = std::shared_ptr<RaytraceNode>;
	void setParameters();

	// Node
	void validateImpl() override;
	void enqueueExecImpl() override;

	// Point cloud description
	bool isDense() const override { return false; }
	bool hasField(rgl_field_t field) const override { return fieldData.contains(field); }
	size_t getWidth() const override { return raysNode ? raysNode->getRayCount() : 0; }
	size_t getHeight() const override { return 1; } // TODO: implement height in use_rays

	Mat3x4f getLookAtOriginTransform() const override { return raysNode->getCumulativeRayTransfrom().inverse(); }

	// Data getters
	IAnyArray::ConstPtr getFieldData(rgl_field_t field) override
	{
		if (field == RAY_POSE_MAT3x4_F32) {
			return raysNode->getRays();
		}
		return std::const_pointer_cast<const IAnyArray>(fieldData.at(field));
	}

	// RaytraceNode specific
	void setVelocity(const Vec3f& linearVelocity, const Vec3f& angularVelocity);
	void enableRayDistortion(bool enabled) { doApplyDistortion = enabled; }
	void setNonHitDistanceValues(float nearDistance, float farDistance);
	void setNonHitsMask(const int8_t* maskRaw, size_t maskPointCount);
	void setBeamDivergence(float divergence) { beamHalfDivergence = divergence / 2.0f; }

private:
	IRaysNode::Ptr raysNode;

	DeviceAsyncArray<Vec2f>::Ptr defaultRange = DeviceAsyncArray<Vec2f>::create(arrayMgr);
	bool doApplyDistortion{false};
	Vec3f sensorLinearVelocityXYZ{0, 0, 0};
	Vec3f sensorAngularVelocityRPY{0, 0, 0};

	float nearNonHitDistance{std::numeric_limits<float>::infinity()};
	float farNonHitDistance{std::numeric_limits<float>::infinity()};
	float beamHalfDivergence = 0.0f;

	DeviceAsyncArray<int8_t>::Ptr rayMask;

	HostPinnedArray<RaytraceRequestContext>::Ptr requestCtxHst = HostPinnedArray<RaytraceRequestContext>::create();
	DeviceAsyncArray<RaytraceRequestContext>::Ptr requestCtxDev = DeviceAsyncArray<RaytraceRequestContext>::create(arrayMgr);

	std::unordered_map<rgl_field_t, IAnyArray::Ptr> fieldData; // All should be DeviceAsyncArray

	struct MultiReturnFields
	{
		MultiReturnFields(StreamBoundObjectsManager& arrayMgr)
		  : isHit(DeviceAsyncArray<Field<IS_HIT_I32>::type>::create(arrayMgr)),
		    xyz(DeviceAsyncArray<Field<XYZ_VEC3_F32>::type>::create(arrayMgr)),
		    distance(DeviceAsyncArray<Field<DISTANCE_F32>::type>::create(arrayMgr))
		{}
		void resize(size_t size)
		{
			isHit->resize(size, false, false);
			xyz->resize(size, false, false);
			distance->resize(size, false, false);
		}
		MultiReturnPointers getPointers()
		{
			return MultiReturnPointers{
			    .isHit = isHit->getWritePtr(),
			    .xyz = xyz->getWritePtr(),
			    .distance = distance->getWritePtr(),
			};
		}
		DeviceAsyncArray<Field<IS_HIT_I32>::type>::Ptr isHit;
		DeviceAsyncArray<Field<XYZ_VEC3_F32>::type>::Ptr xyz;
		DeviceAsyncArray<Field<DISTANCE_F32>::type>::Ptr distance;
	};


	MultiReturnFields mrSamples = MultiReturnFields{arrayMgr};
	MultiReturnFields mrFirst = MultiReturnFields{arrayMgr};
	MultiReturnFields mrLast = MultiReturnFields{arrayMgr};


	template<rgl_field_t>
	auto getPtrTo();

	std::set<rgl_field_t> findFieldsToCompute();
	void setFields(const std::set<rgl_field_t>& fields);
};

struct TransformPointsNode : IPointsNodeSingleInput
{
	using Ptr = std::shared_ptr<TransformPointsNode>;
	void setParameters(Mat3x4f transform) { this->transform = transform; }
	Mat3x4f getTransform() const { return transform; }

	// Node
	void enqueueExecImpl() override;
	std::string getArgsString() const override;

	// Node requirements
	std::vector<rgl_field_t> getRequiredFieldList() const override { return {XYZ_VEC3_F32}; }

	Mat3x4f getLookAtOriginTransform() const override { return transform.inverse() * input->getLookAtOriginTransform(); }

	// Data getters
	IAnyArray::ConstPtr getFieldData(rgl_field_t field) override;

private:
	Mat3x4f transform;
	DeviceAsyncArray<Field<XYZ_VEC3_F32>::type>::Ptr output = DeviceAsyncArray<Field<XYZ_VEC3_F32>::type>::create(arrayMgr);
};

struct TransformRaysNode : IRaysNodeSingleInput
{
	using Ptr = std::shared_ptr<TransformRaysNode>;
	void setParameters(Mat3x4f transform) { this->transform = transform; }

	// Node
	void enqueueExecImpl() override;

	// Data getters
	Array<Mat3x4f>::ConstPtr getRays() const override { return transformedRays; }
	Mat3x4f getCumulativeRayTransfrom() const override { return transform * input->getCumulativeRayTransfrom(); }

private:
	Mat3x4f transform;
	DeviceAsyncArray<Mat3x4f>::Ptr transformedRays = DeviceAsyncArray<Mat3x4f>::create(arrayMgr);
};

struct FromMat3x4fRaysNode : IRaysNode, INoInputNode
{
	using Ptr = std::shared_ptr<FromMat3x4fRaysNode>;
	void setParameters(const Mat3x4f* raysRaw, size_t rayCount);

	// Node
	void enqueueExecImpl() override {}

	// Transforms
	size_t getRayCount() const override { return rays->getCount(); }
	Array<Mat3x4f>::ConstPtr getRays() const override { return rays; }

	// Ring Ids
	std::optional<size_t> getRingIdsCount() const override { return std::nullopt; }
	std::optional<Array<int>::ConstPtr> getRingIds() const override { return std::nullopt; }

	// Ranges
	std::optional<size_t> getRangesCount() const override { return std::nullopt; }
	std::optional<Array<Vec2f>::ConstPtr> getRanges() const override { return std::nullopt; }

	// Firing time offsets
	std::optional<size_t> getTimeOffsetsCount() const override { return std::nullopt; }
	std::optional<Array<float>::ConstPtr> getTimeOffsets() const override { return std::nullopt; }

private:
	DeviceAsyncArray<Mat3x4f>::Ptr rays = DeviceAsyncArray<Mat3x4f>::create(arrayMgr);
};

struct SetRingIdsRaysNode : IRaysNodeSingleInput
{
	using Ptr = std::shared_ptr<SetRingIdsRaysNode>;
	void setParameters(const int* ringIdsRaw, size_t ringIdsCount);

	// Node
	void validateImpl() override;
	void enqueueExecImpl() override {}

	// Rays description
	std::optional<size_t> getRingIdsCount() const override { return ringIds->getCount(); }

	// Data getters
	std::optional<Array<int>::ConstPtr> getRingIds() const override { return ringIds; }

private:
	DeviceAsyncArray<int>::Ptr ringIds = DeviceAsyncArray<int>::create(arrayMgr);
};

struct SetRangeRaysNode : IRaysNodeSingleInput
{
	using Ptr = std::shared_ptr<SetRangeRaysNode>;
	void setParameters(const Vec2f* rangesRaw, size_t rangesCount);

	// Node
	void validateImpl() override;
	void enqueueExecImpl() override {}

	// Rays description
	std::optional<std::size_t> getRangesCount() const override { return ranges->getCount(); }

	// Data getters
	std::optional<Array<Vec2f>::ConstPtr> getRanges() const override { return ranges; }

private:
	Array<Vec2f>::Ptr ranges = DeviceAsyncArray<Vec2f>::create(arrayMgr);
};

struct SetTimeOffsetsRaysNode : IRaysNodeSingleInput
{
	using Ptr = std::shared_ptr<SetTimeOffsetsRaysNode>;
	void setParameters(const float* raysTimeOffsets, size_t timeOffsetsCount);

	// Node
	void validateImpl() override;
	void enqueueExecImpl() override {}

	// Rays description
	std::optional<size_t> getTimeOffsetsCount() const override { return timeOffsets->getCount(); }

	// Data getters
	std::optional<Array<float>::ConstPtr> getTimeOffsets() const override { return timeOffsets; }

private:
	Array<float>::Ptr timeOffsets = DeviceAsyncArray<float>::create(arrayMgr);
};

struct YieldPointsNode : IPointsNodeSingleInput
{
	using Ptr = std::shared_ptr<YieldPointsNode>;
	void setParameters(const std::vector<rgl_field_t>& fields);

	// Node
	void enqueueExecImpl() override;

	// Node requirements
	std::vector<rgl_field_t> getRequiredFieldList() const override { return fields; }

	// Data getters
	IAnyArray::ConstPtr getFieldData(rgl_field_t field) override { return results.at(field); }

	HostPinnedArray<Field<XYZ_VEC3_F32>::type>::Ptr getXYZCache() { return xyzHostCache; }

private:
	std::vector<rgl_field_t> fields;
	std::unordered_map<rgl_field_t, IAnyArray::ConstPtr> results;
	HostPinnedArray<Field<XYZ_VEC3_F32>::type>::Ptr xyzHostCache = HostPinnedArray<Field<XYZ_VEC3_F32>::type>::create();
};

struct SpatialMergePointsNode : IPointsNode
{
	using Ptr = std::shared_ptr<SpatialMergePointsNode>;
	void setParameters(const std::vector<rgl_field_t>& fields);

	// Node
	void validateImpl() override;
	void enqueueExecImpl() override;

	// Node requirements
	std::vector<rgl_field_t> getRequiredFieldList() const override
	{
		return {std::views::keys(mergedData).begin(), std::views::keys(mergedData).end()};
	}

	// Point cloud description
	bool isDense() const override;
	bool hasField(rgl_field_t field) const override { return mergedData.contains(field); }
	std::size_t getWidth() const override { return width; }
	std::size_t getHeight() const override { return 1; }

	// Data getters
	IAnyArray::ConstPtr getFieldData(rgl_field_t field) override
	{
		return std::const_pointer_cast<const IAnyArray>(mergedData.at(field));
	}

private:
	std::vector<IPointsNode::Ptr> pointInputs;
	std::unordered_map<rgl_field_t, IAnyArray::Ptr> mergedData;
	std::size_t width = 0;
};

struct TemporalMergePointsNode : IPointsNodeSingleInput
{
	using Ptr = std::shared_ptr<YieldPointsNode>;
	void setParameters(const std::vector<rgl_field_t>& fields);

	// Node
	void validateImpl() override;
	void enqueueExecImpl() override;

	// Node requirements
	std::vector<rgl_field_t> getRequiredFieldList() const override
	{
		return {std::views::keys(mergedData).begin(), std::views::keys(mergedData).end()};
	}

	// Point cloud description
	bool hasField(rgl_field_t field) const override { return mergedData.contains(field); }
	std::size_t getWidth() const override { return width; }

	// Data getters
	IAnyArray::ConstPtr getFieldData(rgl_field_t field) override
	{
		return std::const_pointer_cast<const IAnyArray>(mergedData.at(field));
	}

private:
	std::unordered_map<rgl_field_t, IAnyArray::Ptr> mergedData;
	std::size_t width = 0;
};

struct FromArrayPointsNode : IPointsNode, INoInputNode
{
	using Ptr = std::shared_ptr<FromArrayPointsNode>;
	void setParameters(const void* points, size_t pointCount, const std::vector<rgl_field_t>& fields);

	// Node
	void enqueueExecImpl() override {}

	// Point cloud description
	bool isDense() const override
	{
		// If point cloud doesn't contain IS_HIT field we assume all points are hits.
		return !fieldData.contains(RGL_FIELD_IS_HIT_I32);
	}
	bool hasField(rgl_field_t field) const override { return fieldData.contains(field); }
	size_t getWidth() const override { return width; }
	size_t getHeight() const override { return 1; }

	// Data getters
	IAnyArray::ConstPtr getFieldData(rgl_field_t field) override
	{
		return std::const_pointer_cast<const IAnyArray>(fieldData.at(field));
	}

private:
	GPUFieldDescBuilder gpuFieldDescBuilder;
	std::vector<std::pair<rgl_field_t, void*>> getFieldToPointerMappings(const std::vector<rgl_field_t>& fields);

	std::unordered_map<rgl_field_t, IAnyArray::Ptr> fieldData;
	size_t width = 0;
};

struct GaussianNoiseAngularRaysNode : IRaysNodeSingleInput
{
	using Ptr = std::shared_ptr<GaussianNoiseAngularRaysNode>;

	void setParameters(float mean, float stSev, rgl_axis_t rotationAxis);

	// Node
	void enqueueExecImpl() override;

	// Data getters
	Array<Mat3x4f>::ConstPtr getRays() const override { return rays; }

private:
	float mean;
	float stDev;
	rgl_axis_t rotationAxis;
	std::random_device randomDevice;

	DeviceAsyncArray<curandStatePhilox4_32_10_t>::Ptr randomizationStates =
	    DeviceAsyncArray<curandStatePhilox4_32_10_t>::create(arrayMgr);
	DeviceAsyncArray<Mat3x4f>::Ptr rays = DeviceAsyncArray<Mat3x4f>::create(arrayMgr);
};

struct GaussianNoiseAngularHitpointNode : IPointsNodeSingleInput
{
	using Ptr = std::shared_ptr<GaussianNoiseAngularHitpointNode>;

	void setParameters(float mean, float stDev, rgl_axis_t rotationAxis);

	// Node
	void validateImpl() override;
	void enqueueExecImpl() override;

	// Node requirements
	std::vector<rgl_field_t> getRequiredFieldList() const override { return {XYZ_VEC3_F32}; }

	// Data getters
	IAnyArray::ConstPtr getFieldData(rgl_field_t field) override;

private:
	float mean;
	float stDev;
	rgl_axis_t rotationAxis;
	std::random_device randomDevice;

	DeviceAsyncArray<curandStatePhilox4_32_10_t>::Ptr randomizationStates =
	    DeviceAsyncArray<curandStatePhilox4_32_10_t>::create(arrayMgr);
	DeviceAsyncArray<Field<XYZ_VEC3_F32>::type>::Ptr outXyz = DeviceAsyncArray<Field<XYZ_VEC3_F32>::type>::create(arrayMgr);
	DeviceAsyncArray<Field<DISTANCE_F32>::type>::Ptr outDistance = nullptr;
};

struct GaussianNoiseDistanceNode : IPointsNodeSingleInput
{
	using Ptr = std::shared_ptr<GaussianNoiseDistanceNode>;

	void setParameters(float mean, float stDevBase, float stDevRisePerMeter);

	// Node
	void enqueueExecImpl() override;

	// Node requirements
	std::vector<rgl_field_t> getRequiredFieldList() const override { return {XYZ_VEC3_F32, DISTANCE_F32}; };

	// Data getters
	IAnyArray::ConstPtr getFieldData(rgl_field_t field) override;

private:
	float mean;
	float stDevBase;
	float stDevRisePerMeter;
	std::random_device randomDevice;

	DeviceAsyncArray<curandStatePhilox4_32_10_t>::Ptr randomizationStates =
	    DeviceAsyncArray<curandStatePhilox4_32_10_t>::create(arrayMgr);
	DeviceAsyncArray<Field<XYZ_VEC3_F32>::type>::Ptr outXyz = DeviceAsyncArray<Field<XYZ_VEC3_F32>::type>::create(arrayMgr);
	DeviceAsyncArray<Field<DISTANCE_F32>::type>::Ptr outDistance = DeviceAsyncArray<Field<DISTANCE_F32>::type>::create(
	    arrayMgr);
};

struct RadarPostprocessPointsNode : IPointsNodeSingleInput
{
	using Ptr = std::shared_ptr<RadarPostprocessPointsNode>;

	void setParameters(const std::vector<rgl_radar_scope_t>& radarScopes, float rayAzimuthStepRad, float rayElevationStepRad,
	                   float frequency, float powerTransmitted, float cumulativeDeviceGain, float receivedNoiseMean,
	                   float receivedNoiseStDev);

	// Node
	void validateImpl() override;
	void enqueueExecImpl() override;

	// Node requirements
	std::vector<rgl_field_t> getRequiredFieldList() const override;

	// Point cloud description
	size_t getWidth() const override;
	size_t getHeight() const override { return 1; }

	// Data getters
	IAnyArray::ConstPtr getFieldData(rgl_field_t field) override;

	const std::vector<Aabb3Df>& getClusterAabbs() const { return clusterAabbs; }

private:
	// Data containers
	std::vector<Field<RAY_IDX_U32>::type> filteredIndicesHost;
	DeviceAsyncArray<Field<RAY_IDX_U32>::type>::Ptr filteredIndices = DeviceAsyncArray<Field<RAY_IDX_U32>::type>::create(
	    arrayMgr);
	HostPinnedArray<Field<XYZ_VEC3_F32>::type>::Ptr xyzInputHost = HostPinnedArray<Field<XYZ_VEC3_F32>::type>::create();
	HostPinnedArray<Field<DISTANCE_F32>::type>::Ptr distanceInputHost = HostPinnedArray<Field<DISTANCE_F32>::type>::create();
	HostPinnedArray<Field<AZIMUTH_F32>::type>::Ptr azimuthInputHost = HostPinnedArray<Field<AZIMUTH_F32>::type>::create();
	HostPinnedArray<Field<RADIAL_SPEED_F32>::type>::Ptr radialSpeedInputHost =
	    HostPinnedArray<Field<RADIAL_SPEED_F32>::type>::create();
	HostPinnedArray<Field<ELEVATION_F32>::type>::Ptr elevationInputHost = HostPinnedArray<Field<ELEVATION_F32>::type>::create();
	DeviceAsyncArray<Vector<3, thrust::complex<float>>>::Ptr outBUBRFactorDev =
	    DeviceAsyncArray<Vector<3, thrust::complex<float>>>::create(arrayMgr);
	HostPinnedArray<Vector<3, thrust::complex<float>>>::Ptr outBUBRFactorHost =
	    HostPinnedArray<Vector<3, thrust::complex<float>>>::create();

	HostPageableArray<Field<RCS_F32>::type>::Ptr clusterRcsHost = HostPageableArray<Field<RCS_F32>::type>::create();
	HostPageableArray<Field<POWER_F32>::type>::Ptr clusterPowerHost = HostPageableArray<Field<POWER_F32>::type>::create();
	HostPageableArray<Field<NOISE_F32>::type>::Ptr clusterNoiseHost = HostPageableArray<Field<NOISE_F32>::type>::create();
	HostPageableArray<Field<SNR_F32>::type>::Ptr clusterSnrHost = HostPageableArray<Field<SNR_F32>::type>::create();

	DeviceAsyncArray<Field<RCS_F32>::type>::Ptr clusterRcsDev = DeviceAsyncArray<Field<RCS_F32>::type>::create(arrayMgr);
	DeviceAsyncArray<Field<POWER_F32>::type>::Ptr clusterPowerDev = DeviceAsyncArray<Field<POWER_F32>::type>::create(arrayMgr);
	DeviceAsyncArray<Field<NOISE_F32>::type>::Ptr clusterNoiseDev = DeviceAsyncArray<Field<NOISE_F32>::type>::create(arrayMgr);
	DeviceAsyncArray<Field<SNR_F32>::type>::Ptr clusterSnrDev = DeviceAsyncArray<Field<SNR_F32>::type>::create(arrayMgr);

	float rayAzimuthStepRad;
	float rayElevationStepRad;
	float frequencyHz;
	float powerTransmittedDbm;
	float cumulativeDeviceGainDbi;
	float receivedNoiseMeanDb;
	float receivedNoiseStDevDb;

	std::vector<rgl_radar_scope_t> radarScopes;
	std::vector<Aabb3Df> clusterAabbs;

	std::random_device randomDevice;

	// RGL related members
	std::mutex getFieldDataMutex;
	mutable CacheManager<rgl_field_t, IAnyArray::Ptr> cacheManager;

	struct RadarCluster
	{
		RadarCluster(Field<RAY_IDX_U32>::type index, float distance, float azimuth, float radialSpeed, float elevation);
		RadarCluster(RadarCluster&& other) noexcept = default;
		RadarCluster& operator=(RadarCluster&& other) noexcept = default;

		void addPoint(Field<RAY_IDX_U32>::type index, float distance, float azimuth, float radialSpeed, float elevation);
		inline bool isCandidate(float distance, float azimuth, float radialSpeed, const rgl_radar_scope_t& separations) const;
		inline bool canMergeWith(const RadarCluster& other, const std::vector<rgl_radar_scope_t>& radarScopes) const;
		void takeIndicesFrom(RadarCluster&& other);
		Field<RAY_IDX_U32>::type findDirectionalCenterIndex(const Field<AZIMUTH_F32>::type* azimuths,
		                                                    const Field<ELEVATION_F32>::type* elevations) const;

		std::vector<Field<RAY_IDX_U32>::type> indices;
		Vector<2, Field<DISTANCE_F32>::type> minMaxDistance;
		Vector<2, Field<AZIMUTH_F32>::type> minMaxAzimuth;
		Vector<2, Field<RADIAL_SPEED_F32>::type> minMaxRadialSpeed;
		Vector<2, Field<ELEVATION_F32>::type> minMaxElevation; // For finding directional center only
	};
};

struct RadarTrackObjectsNode : IPointsNodeSingleInput
{
	using Ptr = std::shared_ptr<RadarTrackObjectsNode>;

	enum class ObjectStatus : uint8_t
	{
		Measured = 0,
		New = 1,
		Predicted = 2,
		Invalid = 255
	};

	enum class MovementStatus : uint8_t
	{
		Moved = 0,
		Stationary = 1,
		Invalid = 255
	};

	struct ObjectBounds
	{
		Vec3f position{0};
		Aabb3Df aabb{};
	};

	struct ClassificationProbabilities
	{
		float existence{100.0f};
		uint8_t classCar{0};
		uint8_t classTruck{0};
		uint8_t classMotorcycle{0};
		uint8_t classBicycle{0};
		uint8_t classPedestrian{0};
		uint8_t classAnimal{0};
		uint8_t classHazard{0};
		uint8_t classUnknown{0};
	};

	struct ObjectState
	{
		uint32_t id{0};
		uint32_t creationTime{0};
		uint32_t lastMeasuredTime{0};
		ObjectStatus objectStatus{ObjectStatus::Invalid};
		MovementStatus movementStatus{MovementStatus::Invalid};
		ClassificationProbabilities classificationProbabilities{};

		RunningStats<Vec3f> position{};
		RunningStats<float> orientation{};
		RunningStats<Vec2f> absVelocity{};
		RunningStats<Vec2f> relVelocity{};
		RunningStats<Vec2f> absAccel{};
		RunningStats<Vec2f> relAccel{};
		RunningStats<float> orientationRate{};
		RunningStats<float> length{};
		RunningStats<float> width{};
	};

	RadarTrackObjectsNode();

<<<<<<< HEAD
	void setParameters(float distanceThreshold, float azimuthThreshold, float elevationThreshold, float radialSpeedThreshold,
	                   float maxMatchingDistance, float maxPredictionTimeFrame, float movementSensitivity);
=======
	void setParameters(float distanceThreshold, float azimuthThreshold, float elevationThreshold, float radialSpeedThreshold);
>>>>>>> c4ab95da

	void enqueueExecImpl() override;

	bool hasField(rgl_field_t field) const override { return fieldData.contains(field); }

	std::vector<rgl_field_t> getRequiredFieldList() const override;

	// Data getters
	IAnyArray::ConstPtr getFieldData(rgl_field_t field) override { return fieldData.at(field); }
	size_t getWidth() const override { return fieldData.empty() ? 0 : fieldData.begin()->second->getCount(); }
	size_t getHeight() const override { return 1; } // In fact, this will be only a 1-dimensional array.

	const std::list<ObjectState>& getObjectStates() const { return objectStates; }

private:
	Vec3f PredictObjectPosition(const ObjectState& objectState, double deltaTimeMs) const;
	void CreateObjectState(const ObjectBounds& objectBounds, double currentTimeMs);
	void UpdateObjectState(ObjectState& objectState, const Vec3f& updatedPosition, const Aabb3Df& updatedAabb,
	                       ObjectStatus objectStatus, double currentTimeMs, double deltaTimeMs);
	void UpdateOutputData();

	std::list<ObjectState> objectStates;
	std::unordered_map<rgl_field_t, IAnyArray::Ptr> fieldData;

	uint32_t objectIDCounter = 0; // Not static - I assume each ObjectTrackingNode is like a separate radar.
	std::queue<uint32_t> objectIDPoll;

	float distanceThreshold;
	float azimuthThreshold;
	float elevationThreshold;
	float radialSpeedThreshold;

	// TODO(Pawel): Add these as node parameters.
	float maxMatchingDistance =
	    1.0f; // Max distance between predicted and newly detected position to match objects between frames.
	float maxPredictionTimeFrame =
	    500.0f;                        // Maximum time in milliseconds that can pass between two detections of the same object.
	                                   // In other words, how long object state can be predicted until it will be declared lost.
	float movementSensitivity = 0.01f; // Max position change for an object to be qualified as MovementStatus::Stationary.

	HostPinnedArray<Field<XYZ_VEC3_F32>::type>::Ptr xyzHostPtr = HostPinnedArray<Field<XYZ_VEC3_F32>::type>::create();
	HostPinnedArray<Field<DISTANCE_F32>::type>::Ptr distanceHostPtr = HostPinnedArray<Field<DISTANCE_F32>::type>::create();
	HostPinnedArray<Field<AZIMUTH_F32>::type>::Ptr azimuthHostPtr = HostPinnedArray<Field<AZIMUTH_F32>::type>::create();
	HostPinnedArray<Field<ELEVATION_F32>::type>::Ptr elevationHostPtr = HostPinnedArray<Field<ELEVATION_F32>::type>::create();
	HostPinnedArray<Field<RADIAL_SPEED_F32>::type>::Ptr radialSpeedHostPtr =
	    HostPinnedArray<Field<RADIAL_SPEED_F32>::type>::create();
};

struct FilterGroundPointsNode : IPointsNodeSingleInput
{
	using Ptr = std::shared_ptr<FilterGroundPointsNode>;
	void setParameters(const Vec3f& sensor_up_vector, float ground_angle_threshold);

	// Node
	void validateImpl() override;
	void enqueueExecImpl() override;

	// Node requirements
	std::vector<rgl_field_t> getRequiredFieldList() const override { return {XYZ_VEC3_F32, NORMAL_VEC3_F32}; };

	// Data getters
	IAnyArray::ConstPtr getFieldData(rgl_field_t field) override;

private:
	Vec3f sensor_up_vector;
	float ground_angle_threshold;
	DeviceAsyncArray<Field<IS_GROUND_I32>::type>::Ptr outNonGround = DeviceAsyncArray<Field<IS_GROUND_I32>::type>::create(
	    arrayMgr);
};<|MERGE_RESOLUTION|>--- conflicted
+++ resolved
@@ -660,12 +660,8 @@
 
 	RadarTrackObjectsNode();
 
-<<<<<<< HEAD
 	void setParameters(float distanceThreshold, float azimuthThreshold, float elevationThreshold, float radialSpeedThreshold,
 	                   float maxMatchingDistance, float maxPredictionTimeFrame, float movementSensitivity);
-=======
-	void setParameters(float distanceThreshold, float azimuthThreshold, float elevationThreshold, float radialSpeedThreshold);
->>>>>>> c4ab95da
 
 	void enqueueExecImpl() override;
 
