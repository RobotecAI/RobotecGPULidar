--- conflicted
+++ resolved
@@ -33,11 +33,7 @@
 
 	if (randomizationStates->getCount() < rayCount) {
 		randomizationStates->resize(rayCount, false, false);
-<<<<<<< HEAD
-                gpuSetupRandomNumberGenerator(getStreamHandle(), rayCount, randomDevice(), randomizationStates->getWritePtr());
-=======
-		gpuSetupGaussianNoiseGenerator(getStreamHandle(), rayCount, randomDevice(), randomizationStates->getWritePtr());
->>>>>>> cd6bfca1
+		gpuSetupRandomNumberGenerator(getStreamHandle(), rayCount, randomDevice(), randomizationStates->getWritePtr());
 	}
 }
 
@@ -46,10 +42,6 @@
 	const auto* inRaysPtr = input->getRays()->asSubclass<DeviceAsyncArray>()->getReadPtr();
 	auto* outRaysPtr = rays->getWritePtr();
 	auto* randPtr = randomizationStates->getWritePtr();
-<<<<<<< HEAD
-	gpuAddGaussianNoiseAngularRay(getStreamHandle(), getRayCount(), mean, stDev, rotationAxis, lookAtOriginTransform, randPtr, inRaysPtr, outRaysPtr);
-=======
 	gpuAddGaussianNoiseAngularRay(getStreamHandle(), getRayCount(), mean, stDev, rotationAxis, lookAtOriginTransform, randPtr,
 	                              inRaysPtr, outRaysPtr);
->>>>>>> cd6bfca1
 }