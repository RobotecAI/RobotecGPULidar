--- conflicted
+++ resolved
@@ -30,12 +30,8 @@
 	formatAsync(output, input, fields, gpuFieldDescBuilder);
 	auto bytes = getPointSize(fields) * input->getPointCount();
 	outputHost->resize(bytes, false, false);
-<<<<<<< HEAD
-	CHECK_CUDA(cudaMemcpyAsync(outputHost->getRawWritePtr(), output->getRawReadPtr(), bytes, cudaMemcpyDeviceToHost, getStreamHandle()));
-=======
 	CHECK_CUDA(cudaMemcpyAsync(outputHost->getRawWritePtr(), output->getRawReadPtr(), bytes, cudaMemcpyDeviceToHost,
 	                           getStreamHandle()));
->>>>>>> cd6bfca1
 }
 
 void FormatPointsNode::formatAsync(DeviceAsyncArray<char>::Ptr output, const IPointsNode::Ptr& input,
@@ -47,12 +43,8 @@
 	output->resize(pointCount * pointSize, false, false);
 
 	// Kernel Call
-<<<<<<< HEAD
-	const GPUFieldDesc* gpuFieldsPtr = gpuFieldDescBuilder.buildReadableAsync(output->getStream(), getFieldToPointerMappings(input, fields)).getReadPtr();
-=======
 	const GPUFieldDesc* gpuFieldsPtr =
 	    gpuFieldDescBuilder.buildReadableAsync(output->getStream(), getFieldToPointerMappings(input, fields)).getReadPtr();
->>>>>>> cd6bfca1
 	char* outputPtr = output->getWritePtr();
 	gpuFormatSoaToAos(output->getStream()->getHandle(), pointCount, pointSize, fields.size(), gpuFieldsPtr, outputPtr);
 }
@@ -73,13 +65,8 @@
 	return getFieldSize(field);
 }
 
-<<<<<<< HEAD
-std::vector<std::pair<rgl_field_t, const void*>> FormatPointsNode::getFieldToPointerMappings(const IPointsNode::Ptr& input,
-                                                                                             const std::vector<rgl_field_t>& fields)
-=======
 std::vector<std::pair<rgl_field_t, const void*>> FormatPointsNode::getFieldToPointerMappings(
     const IPointsNode::Ptr& input, const std::vector<rgl_field_t>& fields)
->>>>>>> cd6bfca1
 {
 	std::vector<std::pair<rgl_field_t, const void*>> outFieldsData;
 	for (auto&& field : fields) {
@@ -93,12 +80,8 @@
 		if (!isDummy(field)) {
 			IAnyArray::ConstPtr fieldArray = input->getFieldData(field);
 			if (!isDeviceAccessible(fieldArray->getMemoryKind())) {
-<<<<<<< HEAD
-				auto msg = fmt::format("FormatPointsNode: all input fields must be device-accessible, {} is not", toString(field));
-=======
 				auto msg = fmt::format("FormatPointsNode: all input fields must be device-accessible, {} is not",
 				                       toString(field));
->>>>>>> cd6bfca1
 				throw InvalidPipeline(msg);
 			}
 			outFieldsData.rbegin()->second = fieldArray->getRawReadPtr();
