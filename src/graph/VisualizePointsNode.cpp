// Copyright 2022 Robotec.AI
//
// Licensed under the Apache License, Version 2.0 (the "License");
// you may not use this file except in compliance with the License.
// You may obtain a copy of the License at
//
//     http://www.apache.org/licenses/LICENSE-2.0
//
// Unless required by applicable law or agreed to in writing, software
// distributed under the License is distributed on an "AS IS" BASIS,
// WITHOUT WARRANTIES OR CONDITIONS OF ANY KIND, either express or implied.
// See the License for the specific language governing permissions and
// limitations under the License.

#include <graph/NodesCore.hpp>
#include <graph/NodesPcl.hpp>

void VisualizePointsNode::setParameters(const char* windowName, int windowWidth, int windowHeight, bool fullscreen)
{
	if (!this->windowName.empty()) {
		throw std::invalid_argument("VisualizePointsNode parameters cannot be changed!");
	}
	// Fill data required to create PCLVisualizer
	this->windowName = windowName;
	this->windowWidth = windowWidth;
	this->windowHeight = windowHeight;
	this->fullscreen = fullscreen;

	if (!visualizeThread.has_value()) {
		visualizeThread.emplace();
	}
	std::lock_guard lock{visualizeThread.value().visualizeNodesMutex};
	visualizeThread->visualizeNodes.push_back(std::dynamic_pointer_cast<VisualizePointsNode>(shared_from_this()));
}

void VisualizePointsNode::validateImpl()
{
	IPointsNodeSingleInput::validateImpl();
<<<<<<< HEAD
	if (!input->hasField(XYZ_F32)) {
=======
	if (!input->hasField(XYZ_VEC3_F32)) {
>>>>>>> cd6bfca1
		auto msg = fmt::format("{} requires XYZ to be present", getName());
		throw InvalidPipeline(msg);
	}
}

// All calls to the viewers must be executed from the same thread
void VisualizePointsNode::VisualizeThread::runVisualize()
try {
	// We cannot initialize iterator without having lock!
	static std::optional<decltype(visualizeNodes)::iterator> it = std::nullopt;
	VisualizePointsNode::Ptr node = nullptr;
	while (!shouldQuit) {
		// Get next node:
		{
			std::lock_guard lock{visualizeNodesMutex};
			if (visualizeNodes.empty()) {
				continue;
			}
			it = [&]() {
				if (!it.has_value()) { // First loop iteration
					return visualizeNodes.begin();
				}
				++(it.value());
				if (it.value() == visualizeNodes.end()) {
					return visualizeNodes.begin();
				}
				return it.value();
			}();
			node = *it.value();

			// Only two references are left - the local one and the one in visualizeNodes
			// Mark node for immediate destruction
			if (node.use_count() == 2) {
				node->eraseRequested = true;
			}
			// Nodes are always destroyed and removed from visualizeNodes list
			// in cooperation with the thread doing ~VisualizePointsNode.
			// Therefore, from visualizeThread, we should never witness VisualizePointsNode just disappearing.
			assert(node != nullptr);
		}

		// Perform lazy initialization of the viewer (pcl requires doing this in visualizeThread)
		if (node->viewer == nullptr) {
			node->viewer = std::make_shared<PCLVisualizerFix>();
			node->viewer->setWindowName(node->windowName);
			node->viewer->setSize(node->windowWidth, node->windowHeight);
			node->viewer->setFullScreen(node->fullscreen);
			node->viewer->setBackgroundColor(0, 0, 0);
			node->viewer->initCameraParameters();
			node->viewer->setShowFPS(false);

			node->viewer->addCoordinateSystem(0.5);
			node->viewer->setCameraPosition(-3, 3, 3, 0.1, -0.1, 1);
			node->viewer->addPointCloud(node->cloudPCL,
			                            pcl::visualization::PointCloudColorHandlerRGBField<PCLPointType>(node->cloudPCL));
			node->viewer->setPointCloudRenderingProperties(pcl::visualization::PCL_VISUALIZER_POINT_SIZE, 1);
		}

		// Remove node if requested, either by user (GUI) or client's thread
		if (node->eraseRequested || node->viewer->wasStopped()) {
			node->viewer->close();
			std::lock_guard lock{visualizeNodesMutex};
			visualizeNodes.erase(it.value());
			it = std::nullopt; // Restart iterator to avoid incrementing invalid one later.
			if (visualizeNodes.empty()) {
				// To close last viewer window need to call special close function. This is a workaround to bug in vtk.
				// More info in PCLVisualizerFix.hpp
				node->viewer->closeFinalViewer();
			}
			node->isClosed = true;
			node.reset(); // May trigger destructor
			continue;
		}

		// Handle input events and update point cloud if a new one has been delivered by the graph's thread.
		bool forceRedraw = false;
		if (node->hasNewPointCloud) {
			std::lock_guard lock{node->updateCloudMutex};
			node->viewer->updatePointCloud(node->cloudPCL);
			node->hasNewPointCloud = false;
			forceRedraw = true;
		}
		node->viewer->spinOnce(1000 / FRAME_RATE, forceRedraw);
	}
}
catch (std::exception& e) {
	RGL_WARN("Visualize thread captured exception: {}", e.what());
}
catch (...) {
	RGL_WARN("Visualize thread captured unknown exception :((");
}

void VisualizePointsNode::enqueueExecImpl()
{
	if (isClosed) {
		return; // No need to update point cloud because viewer was closed
	}

	if (input->getPointCount() == 0) {
		std::lock_guard lock{updateCloudMutex};
		cloudPCL->clear();
		hasNewPointCloud = true;
		return;
	}

	// Get formatted input data
	FormatPointsNode::formatAsync(formattedInputDev, input, getRequiredFieldList(), gpuFieldDescBuilder);
	formattedInputHst->copyFrom(formattedInputDev);

	// Convert to PCL cloud
	const auto* data = reinterpret_cast<const PCLPointType*>(formattedInputHst->getReadPtr());

	std::lock_guard updateLock{updateCloudMutex};

	cloudPCL->resize(input->getWidth(), input->getHeight());
	cloudPCL->assign(data, data + cloudPCL->size(), input->getWidth());
	cloudPCL->is_dense = input->isDense();

	// Colorize
	const auto [minPt, maxPt] = std::minmax_element(
	    cloudPCL->begin(), cloudPCL->end(), [](PCLPointType const& lhs, PCLPointType const& rhs) { return lhs.z < rhs.z; });
	float min = (*minPt).z;
	float max = (*maxPt).z;
	float lutScale = 1.0;
	if (min != max) {
		lutScale = 255.0f / (max - min);
	}
	for (auto cloud_it = cloudPCL->begin(); cloud_it != cloudPCL->end(); ++cloud_it) {
		int value = std::lround((cloud_it->z - min) * lutScale);
		value = std::max(std::min(value, 255), 0);
		cloud_it->r = value > 128 ? (value - 128) * 2 : 0;
		cloud_it->g = value < 128 ? 2 * value : 255 - ((value - 128) * 2);
		cloud_it->b = value < 128 ? 255 - (2 * value) : 0;
	}

	hasNewPointCloud = true;
}

VisualizePointsNode::~VisualizePointsNode()
{
<<<<<<< HEAD
	if (viewer) {
		viewer->close();
	}
	visThread.join();
=======
	// May be called from client's thread or visualize thread
	eraseRequested = true;
	// TODO fix deadlock here
	while (!isClosed)
		;
>>>>>>> cd6bfca1
}

std::vector<rgl_field_t> VisualizePointsNode::getRequiredFieldList() const
{
	return {XYZ_VEC3_F32, PADDING_32, PADDING_32, PADDING_32, PADDING_32, PADDING_32};
}<|MERGE_RESOLUTION|>--- conflicted
+++ resolved
@@ -36,11 +36,7 @@
 void VisualizePointsNode::validateImpl()
 {
 	IPointsNodeSingleInput::validateImpl();
-<<<<<<< HEAD
-	if (!input->hasField(XYZ_F32)) {
-=======
 	if (!input->hasField(XYZ_VEC3_F32)) {
->>>>>>> cd6bfca1
 		auto msg = fmt::format("{} requires XYZ to be present", getName());
 		throw InvalidPipeline(msg);
 	}
@@ -181,18 +177,11 @@
 
 VisualizePointsNode::~VisualizePointsNode()
 {
-<<<<<<< HEAD
-	if (viewer) {
-		viewer->close();
-	}
-	visThread.join();
-=======
 	// May be called from client's thread or visualize thread
 	eraseRequested = true;
 	// TODO fix deadlock here
 	while (!isClosed)
 		;
->>>>>>> cd6bfca1
 }
 
 std::vector<rgl_field_t> VisualizePointsNode::getRequiredFieldList() const
