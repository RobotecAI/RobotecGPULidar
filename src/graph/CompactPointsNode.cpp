--- conflicted
+++ resolved
@@ -42,11 +42,7 @@
 
 IAnyArray::ConstPtr CompactPointsNode::getFieldData(rgl_field_t field)
 {
-<<<<<<< HEAD
-	std::lock_guard lock {getFieldDataMutex};
-=======
 	std::lock_guard lock{getFieldDataMutex};
->>>>>>> cd6bfca1
 
 	if (!cacheManager.contains(field)) {
 		auto fieldData = createArray<DeviceAsyncArray>(field, arrayMgr);
@@ -56,22 +52,12 @@
 	if (!cacheManager.isLatest(field)) {
 		auto fieldData = cacheManager.getValue(field);
 		fieldData->resize(width, false, false);
-<<<<<<< HEAD
-		char* outPtr = static_cast<char *>(fieldData->getRawWritePtr());
-=======
 		char* outPtr = static_cast<char*>(fieldData->getRawWritePtr());
->>>>>>> cd6bfca1
 
 		if (!isDeviceAccessible(input->getFieldData(field)->getMemoryKind())) {
 			auto msg = fmt::format("CompactPointsNode requires its input to be device-accessible, {} is not", field);
 			throw InvalidPipeline(msg);
 		}
-<<<<<<< HEAD
-		const char* inputPtr = static_cast<const char *>(input->getFieldData(field)->getRawReadPtr());
-		const auto* isHitPtr = input->getFieldDataTyped<IS_HIT_I32>()->asSubclass<DeviceAsyncArray>()->getReadPtr();
-		const CompactionIndexType * indices = inclusivePrefixSum->getReadPtr();
-		gpuApplyCompaction(getStreamHandle(), input->getPointCount(), getFieldSize(field), isHitPtr, indices, outPtr, inputPtr);
-=======
 		const char* inputPtr = static_cast<const char*>(input->getFieldData(field)->getRawReadPtr());
 		const auto* isHitPtr = input->getFieldDataTyped<IS_HIT_I32>()->asSubclass<DeviceAsyncArray>()->getReadPtr();
 		const CompactionIndexType* indices = inclusivePrefixSum->getReadPtr();
@@ -85,7 +71,6 @@
 			// TODO: remove this cancer.
 			CHECK_CUDA(cudaStreamSynchronize(getStreamHandle()));
 		}
->>>>>>> cd6bfca1
 		cacheManager.setUpdated(field);
 	}
 
