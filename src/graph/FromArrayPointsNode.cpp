--- conflicted
+++ resolved
@@ -28,11 +28,7 @@
 	for (auto&& field : fields) {
 		if (!fieldData.contains(field) && !isDummy(field)) {
 			// We may not have stream yet
-<<<<<<< HEAD
-			auto array = createArray<DeviceAsyncArray>(field, CudaStream::getNullStream());
-=======
 			auto array = createArray<DeviceAsyncArray>(field, arrayMgr);
->>>>>>> cd6bfca1
 			array->resize(pointCount, false, false);
 			fieldData.insert({field, array});
 		}
@@ -40,18 +36,6 @@
 
 	auto inputData = DeviceSyncArray<char>::create();
 	std::size_t pointSize = getPointSize(fields);
-<<<<<<< HEAD
-	inputData->copyFromExternal(static_cast<const char *>(points), pointCount * pointSize);
-	const char* inputPtr = inputData->getReadPtr();
-
-	// Immediately copy data to the GPU. We may not have stream yet, so use NULL stream and synchronize it.
-	auto& gpuFields = gpuFieldDescBuilder.buildWritableAsync(CudaStream::getNullStream(), getFieldToPointerMappings(fields));
-	gpuFormatAosToSoa(CudaStream::getNullStream()->getHandle(), pointCount, pointSize, fields.size(), inputPtr, gpuFields.getReadPtr());
-	CHECK_CUDA(cudaStreamSynchronize(CudaStream::getNullStream()->getHandle()));
-}
-
-std::vector<std::pair<rgl_field_t, void*>> FromArrayPointsNode::getFieldToPointerMappings(const std::vector<rgl_field_t>& fields)
-=======
 	inputData->copyFromExternal(static_cast<const char*>(points), pointCount * pointSize);
 	const char* inputPtr = inputData->getReadPtr();
 
@@ -63,7 +47,6 @@
 
 std::vector<std::pair<rgl_field_t, void*>> FromArrayPointsNode::getFieldToPointerMappings(
     const std::vector<rgl_field_t>& fields)
->>>>>>> cd6bfca1
 {
 	std::vector<std::pair<rgl_field_t, void*>> outFieldsData;
 	for (auto&& field : fields) {
