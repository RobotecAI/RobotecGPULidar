--- conflicted
+++ resolved
@@ -53,16 +53,7 @@
 
 	if (randomizationStates->getCount() < pointCount) {
 		randomizationStates->resize(pointCount, false, false);
-<<<<<<< HEAD
-                gpuSetupRandomNumberGenerator(getStreamHandle(), pointCount, randomDevice(), randomizationStates->getWritePtr());
-	}
-
-	const auto* inXyzPtr = input->getFieldDataTyped<XYZ_F32>()->asSubclass<DeviceAsyncArray>()->getReadPtr();
-	auto* outXyzPtr = outXyz->getWritePtr();
-	auto* randPtr = randomizationStates->getWritePtr();
-	gpuAddGaussianNoiseAngularHitpoint(getStreamHandle(), pointCount, mean, stDev, rotationAxis, lookAtOriginTransform, randPtr, inXyzPtr, outXyzPtr, outDistancePtr);
-=======
-		gpuSetupGaussianNoiseGenerator(getStreamHandle(), pointCount, randomDevice(), randomizationStates->getWritePtr());
+		gpuSetupRandomNumberGenerator(getStreamHandle(), pointCount, randomDevice(), randomizationStates->getWritePtr());
 	}
 
 	const auto* inXyzPtr = input->getFieldDataTyped<XYZ_VEC3_F32>()->asSubclass<DeviceAsyncArray>()->getReadPtr();
@@ -70,16 +61,11 @@
 	auto* randPtr = randomizationStates->getWritePtr();
 	gpuAddGaussianNoiseAngularHitpoint(getStreamHandle(), pointCount, mean, stDev, rotationAxis, lookAtOriginTransform, randPtr,
 	                                   inXyzPtr, outXyzPtr, outDistancePtr);
->>>>>>> cd6bfca1
 }
 
 IAnyArray::ConstPtr GaussianNoiseAngularHitpointNode::getFieldData(rgl_field_t field)
 {
-<<<<<<< HEAD
-	if (field == XYZ_F32) {
-=======
 	if (field == XYZ_VEC3_F32) {
->>>>>>> cd6bfca1
 		return outXyz;
 	}
 	if (field == DISTANCE_F32 && outDistance != nullptr) {
