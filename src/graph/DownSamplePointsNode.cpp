// Copyright 2022 Robotec.AI
//
// Licensed under the Apache License, Version 2.0 (the "License");
// you may not use this file except in compliance with the License.
// You may obtain a copy of the License at
//
//     http://www.apache.org/licenses/LICENSE-2.0
//
// Unless required by applicable law or agreed to in writing, software
// distributed under the License is distributed on an "AS IS" BASIS,
// WITHOUT WARRANTIES OR CONDITIONS OF ANY KIND, either express or implied.
// See the License for the specific language governing permissions and
// limitations under the License.

#include <graph/NodesCore.hpp>
#include <graph/NodesPcl.hpp>
#include <gpu/nodeKernels.hpp>

#include <pcl/filters/voxel_grid.h>
#include <pcl/impl/point_types.hpp>

using PCLPoint = pcl::PointXYZL;

void DownSamplePointsNode::validateImpl()
{
	IPointsNodeSingleInput::validateImpl();
<<<<<<< HEAD
	if (!input->hasField(XYZ_F32)) {
=======
	if (!input->hasField(XYZ_VEC3_F32)) {
>>>>>>> cd6bfca1
		auto msg = fmt::format("{} requires XYZ to be present", getName());
		throw InvalidPipeline(msg);
	}
}

void DownSamplePointsNode::enqueueExecImpl()
{
	cacheManager.trigger();

	if (input->getPointCount() == 0) {
		filteredIndices->resize(0, false, false);
		return;
	}

	// Get formatted input data (SSE2-aligned XYZ)
	FormatPointsNode::formatAsync(formattedInput, input, getRequiredFieldList(), gpuFieldDescBuilder);
	formattedInputHst->copyFrom(formattedInput);

	// Copy data into pcl::PointCloud
	auto pointCount = input->getPointCount();
	auto toFilter = std::make_shared<pcl::PointCloud<PCLPoint>>();
	toFilter->reserve(pointCount);
	const PCLPoint* begin = reinterpret_cast<const PCLPoint*>(formattedInputHst->getReadPtr());
	const PCLPoint* end = begin + pointCount;
	toFilter->assign(begin, end, pointCount);

	// Set indices that will help find out which points have been removed
	for (int i = 0; i < toFilter->size(); ++i) {
		toFilter->points[i].label = i;
	}
	pcl::VoxelGrid<PCLPoint> voxelGrid{};
	voxelGrid.setInputCloud(toFilter);
	voxelGrid.setLeafSize(leafDims.x(), leafDims.y(), leafDims.z());

	// Perform filtering
	auto filtered = std::make_shared<pcl::PointCloud<PCLPoint>>();
	voxelGrid.filter(*filtered);

	// Warn if nothing changed
	bool pclReduced = filtered->size() < toFilter->size();
	if (!pclReduced) {
		auto details = fmt::format("original: {}; filtered: {}; leafDims: {}", toFilter->size(), filtered->size(), leafDims);
		RGL_WARN("Down-sampling node had no effect! ({})", details);
	}
	filteredPoints->copyFromExternal(filtered->data(), filtered->size());
	filteredIndices->resize(filtered->size(), false, false);

	size_t offset = offsetof(PCLPoint, label);
	size_t stride = sizeof(PCLPoint);
	size_t size = sizeof(PCLPoint::label);
<<<<<<< HEAD
	auto&& dst = (char*) filteredIndices->getReadPtr();
	auto&& src = (const char*) filteredPoints->getReadPtr();
=======
	auto&& dst = reinterpret_cast<char*>(filteredIndices->getWritePtr());
	auto&& src = reinterpret_cast<const char*>(filteredPoints->getReadPtr());
>>>>>>> cd6bfca1
	gpuCutField(getStreamHandle(), filtered->size(), dst, src, offset, stride, size);

	// getFieldData may be called in client's thread from rgl_graph_get_result_data
	// Doing job there would be:
	// - unexpected (job was supposed to be done asynchronously)
	// - hard to implement:
	//     - to avoid blocking on yet-running graph stream, we would need do it in copy stream, which would require
	//       temporary rebinding DAAs to copy stream, which seems like nightmarish idea
	// Therefore, once we know what fields are requested, we compute them eagerly
	// This is supposed to be removed in some future refactor (e.g. when introducing LayeredSoA)
	for (auto&& field : cacheManager.getKeys()) {
		getFieldData(field);
	}
}

size_t DownSamplePointsNode::getWidth() const
{
	this->synchronize();
	return filteredIndices->getCount();
}

IAnyArray::ConstPtr DownSamplePointsNode::getFieldData(rgl_field_t field)
{
<<<<<<< HEAD
	std::lock_guard lock {getFieldDataMutex};
=======
	std::lock_guard lock{getFieldDataMutex};
>>>>>>> cd6bfca1

	if (!cacheManager.contains(field)) {
		auto fieldData = createArray<DeviceAsyncArray>(field, arrayMgr);
		fieldData->resize(filteredIndices->getCount(), false, false);
		cacheManager.insert(field, fieldData, true);
	}

	if (!cacheManager.isLatest(field)) {
		auto fieldData = cacheManager.getValue(field);
		fieldData->resize(filteredIndices->getCount(), false, false);
<<<<<<< HEAD
		char* outPtr = static_cast<char *>(fieldData->getRawWritePtr());
=======
		char* outPtr = static_cast<char*>(fieldData->getRawWritePtr());
>>>>>>> cd6bfca1
		auto fieldArray = input->getFieldData(field);
		if (!isDeviceAccessible(fieldArray->getMemoryKind())) {
			auto msg = fmt::format("DownSampleNode requires its input to be device-accessible, {} is not", field);
			throw InvalidPipeline(msg);
		}
<<<<<<< HEAD
		const char* inputPtr = static_cast<const char *>(fieldArray->getRawReadPtr());
		gpuFilter(getStreamHandle(), filteredIndices->getCount(), filteredIndices->getReadPtr(), outPtr, inputPtr, getFieldSize(field));
=======
		const char* inputPtr = static_cast<const char*>(fieldArray->getRawReadPtr());
		gpuFilter(getStreamHandle(), filteredIndices->getCount(), filteredIndices->getReadPtr(), outPtr, inputPtr,
		          getFieldSize(field));
>>>>>>> cd6bfca1
		CHECK_CUDA(cudaStreamSynchronize(getStreamHandle()));
		cacheManager.setUpdated(field);
	}

	return cacheManager.getValue(field);
}

std::vector<rgl_field_t> DownSamplePointsNode::getRequiredFieldList() const
{
	// pcl::PointXYZL is aligned to 32 bytes for SSE2 ¯\_(ツ)_/¯
	return {XYZ_VEC3_F32, PADDING_32, PADDING_32, PADDING_32, PADDING_32, PADDING_32};
}<|MERGE_RESOLUTION|>--- conflicted
+++ resolved
@@ -24,11 +24,7 @@
 void DownSamplePointsNode::validateImpl()
 {
 	IPointsNodeSingleInput::validateImpl();
-<<<<<<< HEAD
-	if (!input->hasField(XYZ_F32)) {
-=======
 	if (!input->hasField(XYZ_VEC3_F32)) {
->>>>>>> cd6bfca1
 		auto msg = fmt::format("{} requires XYZ to be present", getName());
 		throw InvalidPipeline(msg);
 	}
@@ -79,13 +75,8 @@
 	size_t offset = offsetof(PCLPoint, label);
 	size_t stride = sizeof(PCLPoint);
 	size_t size = sizeof(PCLPoint::label);
-<<<<<<< HEAD
-	auto&& dst = (char*) filteredIndices->getReadPtr();
-	auto&& src = (const char*) filteredPoints->getReadPtr();
-=======
 	auto&& dst = reinterpret_cast<char*>(filteredIndices->getWritePtr());
 	auto&& src = reinterpret_cast<const char*>(filteredPoints->getReadPtr());
->>>>>>> cd6bfca1
 	gpuCutField(getStreamHandle(), filtered->size(), dst, src, offset, stride, size);
 
 	// getFieldData may be called in client's thread from rgl_graph_get_result_data
@@ -109,11 +100,7 @@
 
 IAnyArray::ConstPtr DownSamplePointsNode::getFieldData(rgl_field_t field)
 {
-<<<<<<< HEAD
-	std::lock_guard lock {getFieldDataMutex};
-=======
 	std::lock_guard lock{getFieldDataMutex};
->>>>>>> cd6bfca1
 
 	if (!cacheManager.contains(field)) {
 		auto fieldData = createArray<DeviceAsyncArray>(field, arrayMgr);
@@ -124,24 +111,15 @@
 	if (!cacheManager.isLatest(field)) {
 		auto fieldData = cacheManager.getValue(field);
 		fieldData->resize(filteredIndices->getCount(), false, false);
-<<<<<<< HEAD
-		char* outPtr = static_cast<char *>(fieldData->getRawWritePtr());
-=======
 		char* outPtr = static_cast<char*>(fieldData->getRawWritePtr());
->>>>>>> cd6bfca1
 		auto fieldArray = input->getFieldData(field);
 		if (!isDeviceAccessible(fieldArray->getMemoryKind())) {
 			auto msg = fmt::format("DownSampleNode requires its input to be device-accessible, {} is not", field);
 			throw InvalidPipeline(msg);
 		}
-<<<<<<< HEAD
-		const char* inputPtr = static_cast<const char *>(fieldArray->getRawReadPtr());
-		gpuFilter(getStreamHandle(), filteredIndices->getCount(), filteredIndices->getReadPtr(), outPtr, inputPtr, getFieldSize(field));
-=======
 		const char* inputPtr = static_cast<const char*>(fieldArray->getRawReadPtr());
 		gpuFilter(getStreamHandle(), filteredIndices->getCount(), filteredIndices->getReadPtr(), outPtr, inputPtr,
 		          getFieldSize(field));
->>>>>>> cd6bfca1
 		CHECK_CUDA(cudaStreamSynchronize(getStreamHandle()));
 		cacheManager.setUpdated(field);
 	}
