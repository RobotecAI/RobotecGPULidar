--- conflicted
+++ resolved
@@ -18,14 +18,7 @@
 
 API_OBJECT_INSTANCE(Node);
 
-<<<<<<< HEAD
-Node::Node()
-{
-	execCompleted = CudaEvent::create();
-}
-=======
 Node::Node() { execCompleted = CudaEvent::create(); }
->>>>>>> cd6bfca1
 
 void Node::addChild(Node::Ptr child)
 {
@@ -55,12 +48,7 @@
 
 	// Sort outputs by priority
 	std::stable_sort(outputs.begin(), outputs.end(),
-<<<<<<< HEAD
-	                 [](Node::Ptr lhs, Node::Ptr rhs)
-	                 { return lhs->priority > rhs->priority; });
-=======
 	                 [](Node::Ptr lhs, Node::Ptr rhs) { return lhs->priority > rhs->priority; });
->>>>>>> cd6bfca1
 
 	auto maxChildPriority = outputs.front()->priority;
 	if (maxChildPriority > this->priority) {
@@ -107,14 +95,11 @@
 
 	this->dirty = true;
 	child->dirty = true;
-<<<<<<< HEAD
 }
 
 void Node::setGraphRunCtx(std::optional<std::shared_ptr<GraphRunCtx>> graph)
 {
-	if (graph.has_value()) {
-		arrayMgr.setStream(graph.value()->getStream());
-	}
+	arrayMgr.setStream(graph.has_value() ? graph.value()->getStream() : CudaStream::getNullStream());
 	this->graphRunCtx = graph;
 	this->dirty = true;
 }
@@ -142,7 +127,7 @@
 	CHECK_CUDA(cudaEventRecord(execCompleted->getHandle(), getGraphRunCtx()->getStream()->getHandle()));
 }
 
-std::set<Node::Ptr> Node::getConnectedNodes()
+std::set<Node::Ptr> Node::getConnectedComponentNodes()
 {
 	if (hasGraphRunCtx()) {
 		return getGraphRunCtx()->getNodes();
@@ -167,102 +152,6 @@
 
 std::set<Node::Ptr> Node::disconnectConnectedNodes()
 {
-	auto nodes = getConnectedNodes();
-	for (auto&& node : getConnectedNodes()) {
-		node->inputs.clear();
-		node->outputs.clear();
-		node->setGraphRunCtx(std::nullopt);
-	}
-	return nodes;
-}
-
-void Node::synchronize() const
-{
-	if (!hasGraphRunCtx()) {
-		return; // Nothing to synchronize ¯\_(ツ)_/¯
-	}
-	// Ensure CPU execution is finished; this guarantees that execCompleted event has been recorded
-	graphRunCtx.value()->synchronizeNodeCPU(shared_from_this());
-	// Wait for all GPU operations requested by this node.
-	CHECK_CUDA(cudaEventSynchronize(execCompleted->getHandle()));
-}
-
-void Node::waitForResults()
-{
-	// TODO: merge with synchronize?
-	// ...
-	if (!isValid()) {
-		auto msg = fmt::format("Cannot get results from {}; it hasn't been run yet, or the run has failed", getName());
-		throw InvalidPipeline(msg);
-	}
-	synchronize();
-}
-
-cudaStream_t Node::getStreamHandle()
-{
-	return getGraphRunCtx()->getStream()->getHandle();
-}
-
-void Node::setPriority(int32_t requestedPriority)
-{
-=======
-}
-
-void Node::setGraphRunCtx(std::optional<std::shared_ptr<GraphRunCtx>> graph)
-{
-	arrayMgr.setStream(graph.has_value() ? graph.value()->getStream() : CudaStream::getNullStream());
-	this->graphRunCtx = graph;
-	this->dirty = true;
-}
-
-void Node::validate()
-{
-	if (isValid()) {
-		return;
-	}
-	if (!hasGraphRunCtx()) {
-		auto msg = fmt::format("{}: attempted to call validate() despite !hasGraphRunCtx()", getName());
-		throw std::logic_error(msg);
-	}
-	this->validateImpl();
-	dirty = false;
-}
-
-void Node::enqueueExec()
-{
-	if (!isValid()) {
-		auto msg = fmt::format("{}: attempted to call enqueueExec() despite !isValid()", getName());
-		throw std::logic_error(msg);
-	}
-	this->enqueueExecImpl();
-	CHECK_CUDA(cudaEventRecord(execCompleted->getHandle(), getGraphRunCtx()->getStream()->getHandle()));
-}
-
-std::set<Node::Ptr> Node::getConnectedComponentNodes()
-{
-	if (hasGraphRunCtx()) {
-		return getGraphRunCtx()->getNodes();
-	}
-	std::set<Ptr> visited = {};
-	std::function<void(Ptr)> dfsRec = [&](Ptr current) {
-		visited.insert(current);
-		for (auto&& output : current->getOutputs()) {
-			if (!visited.contains(output)) {
-				dfsRec(output);
-			}
-		}
-		for (auto&& input : current->getInputs()) {
-			if (!visited.contains(input)) {
-				dfsRec(input);
-			}
-		}
-	};
-	dfsRec(shared_from_this());
-	return visited;
-}
-
-std::set<Node::Ptr> Node::disconnectConnectedNodes()
-{
 	auto nodes = getConnectedComponentNodes();
 	for (auto&& node : getConnectedComponentNodes()) {
 		node->inputs.clear();
@@ -298,7 +187,6 @@
 
 void Node::setPriority(int32_t requestedPriority)
 {
->>>>>>> cd6bfca1
 	if (requestedPriority == priority) {
 		return;
 	}
@@ -315,12 +203,7 @@
 	for (auto&& input : inputs) {
 		// Resort parent's list of children, because order may have changed.
 		std::stable_sort(input->outputs.begin(), input->outputs.end(),
-<<<<<<< HEAD
-		                 [](Node::Ptr lhs, Node::Ptr rhs)
-		                 { return lhs->priority > rhs->priority; });
-=======
 		                 [](Node::Ptr lhs, Node::Ptr rhs) { return lhs->priority > rhs->priority; });
->>>>>>> cd6bfca1
 		// Increase parents' priority
 		if (input->priority < requestedPriority) {
 			input->setPriority(requestedPriority);
