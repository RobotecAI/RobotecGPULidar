--- conflicted
+++ resolved
@@ -48,12 +48,8 @@
 		cacheAge.erase(key);
 	}
 
-<<<<<<< HEAD
-	std::vector<Key> getKeys() const {
-=======
 	std::vector<Key> getKeys() const
 	{
->>>>>>> cd6bfca1
 		std::vector<Key> result;
 		result.reserve(cache.size());
 		for (auto&& [key, _] : cache) {
