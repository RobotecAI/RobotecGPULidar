--- conflicted
+++ resolved
@@ -67,56 +67,6 @@
 TapePlayer::TapePlayer(const char* path)
 {
 	tapeFunctions = {
-<<<<<<< HEAD
-		{ "rgl_get_version_info", std::bind(&TapePlayer::tape_get_version_info, this, _1) },
-		{ "rgl_get_extension_info", std::bind(&TapePlayer::tape_get_extension_info, this, _1) },
-		{ "rgl_configure_logging", std::bind(&TapePlayer::tape_configure_logging, this, _1) },
-		{ "rgl_cleanup", std::bind(&TapePlayer::tape_cleanup, this, _1) },
-		{ "rgl_mesh_create", std::bind(&TapePlayer::tape_mesh_create, this, _1) },
-		{ "rgl_mesh_destroy", std::bind(&TapePlayer::tape_mesh_destroy, this, _1) },
-		{ "rgl_mesh_update_vertices", std::bind(&TapePlayer::tape_mesh_update_vertices, this, _1) },
-		{ "rgl_mesh_set_texture_coords", std::bind(&TapePlayer::tape_mesh_set_texture_coords, this, _1) },
-		{ "rgl_texture_create", std::bind(&TapePlayer::tape_texture_create, this, _1) },
-		{ "rgl_texture_destroy", std::bind(&TapePlayer::tape_texture_destroy, this, _1) },
-		{ "rgl_entity_create", std::bind(&TapePlayer::tape_entity_create, this, _1) },
-		{ "rgl_entity_destroy", std::bind(&TapePlayer::tape_entity_destroy, this, _1) },
-		{ "rgl_entity_set_pose", std::bind(&TapePlayer::tape_entity_set_pose, this, _1) },
-		{ "rgl_entity_set_intensity_texture", std::bind(&TapePlayer::tape_entity_set_intensity_texture, this, _1) },
-		{ "rgl_scene_set_time", std::bind(&TapePlayer::tape_scene_set_time, this, _1) },
-		{ "rgl_graph_run", std::bind(&TapePlayer::tape_graph_run, this, _1) },
-		{ "rgl_graph_destroy", std::bind(&TapePlayer::tape_graph_destroy, this, _1) },
-		{ "rgl_graph_get_result_size", std::bind(&TapePlayer::tape_graph_get_result_size, this, _1) },
-		{ "rgl_graph_get_result_data", std::bind(&TapePlayer::tape_graph_get_result_data, this, _1) },
-		{ "rgl_graph_node_add_child", std::bind(&TapePlayer::tape_graph_node_add_child, this, _1) },
-		{ "rgl_graph_node_remove_child", std::bind(&TapePlayer::tape_graph_node_remove_child, this, _1) },
-		{ "rgl_graph_node_set_priority", std::bind(&TapePlayer::tape_graph_node_set_priority, this, _1) },
-		{ "rgl_graph_node_get_priority", std::bind(&TapePlayer::tape_graph_node_get_priority, this, _1) },
-		{ "rgl_node_rays_from_mat3x4f", std::bind(&TapePlayer::tape_node_rays_from_mat3x4f, this, _1) },
-		{ "rgl_node_rays_set_ring_ids", std::bind(&TapePlayer::tape_node_rays_set_ring_ids, this, _1) },
-		{ "rgl_node_rays_transform", std::bind(&TapePlayer::tape_node_rays_transform, this, _1) },
-		{ "rgl_node_points_transform", std::bind(&TapePlayer::tape_node_points_transform, this, _1) },
-		{ "rgl_node_raytrace", std::bind(&TapePlayer::tape_node_raytrace, this, _1) },
-		{ "rgl_node_points_format", std::bind(&TapePlayer::tape_node_points_format, this, _1) },
-		{ "rgl_node_points_yield", std::bind(&TapePlayer::tape_node_points_yield, this, _1) },
-		{ "rgl_node_points_compact", std::bind(&TapePlayer::tape_node_points_compact, this, _1) },
-		{ "rgl_node_points_spatial_merge", std::bind(&TapePlayer::tape_node_points_spatial_merge, this, _1) },
-		{ "rgl_node_points_temporal_merge", std::bind(&TapePlayer::tape_node_points_temporal_merge, this, _1) },
-		{ "rgl_node_points_from_array", std::bind(&TapePlayer::tape_node_points_from_array, this, _1) },
-		{ "rgl_node_gaussian_noise_angular_ray", std::bind(&TapePlayer::tape_node_gaussian_noise_angular_ray, this, _1) },
-		{ "rgl_node_gaussian_noise_angular_hitpoint", std::bind(&TapePlayer::tape_node_gaussian_noise_angular_hitpoint, this, _1) },
-		{ "rgl_node_gaussian_noise_distance", std::bind(&TapePlayer::tape_node_gaussian_noise_distance, this, _1) },
-
-		#if RGL_BUILD_PCL_EXTENSION
-		{ "rgl_graph_write_pcd_file", std::bind(&TapePlayer::tape_graph_write_pcd_file, this, _1) },
-		{ "rgl_node_points_downsample", std::bind(&TapePlayer::tape_node_points_downsample, this, _1) },
-		{ "rgl_node_points_visualize", std::bind(&TapePlayer::tape_node_points_visualize, this, _1) },
-		#endif
-
-		#if RGL_BUILD_ROS2_EXTENSION
-		{ "rgl_node_points_ros2_publish", std::bind(&TapePlayer::tape_node_points_ros2_publish, this, _1) },
-		{ "rgl_node_points_ros2_publish_with_qos", std::bind(&TapePlayer::tape_node_points_ros2_publish_with_qos, this, _1) },
-		#endif
-=======
 		{		            "rgl_get_version_info",std::bind(&TapePlayer::tape_get_version_info, this, _1)                                                    },
 		{		          "rgl_get_extension_info",                std::bind(&TapePlayer::tape_get_extension_info, this, _1)},
 		{		           "rgl_configure_logging",                 std::bind(&TapePlayer::tape_configure_logging, this, _1)},
@@ -170,7 +120,6 @@
 		{		    "rgl_node_points_ros2_publish",          std::bind(&TapePlayer::tape_node_points_ros2_publish, this, _1)},
 		{   "rgl_node_points_ros2_publish_with_qos", std::bind(&TapePlayer::tape_node_points_ros2_publish_with_qos, this, _1)},
 #endif
->>>>>>> cd6bfca1
 	};
 
 	std::string pathYaml = fs::path(path).concat(YAML_EXTENSION).string();
@@ -256,19 +205,11 @@
 void TapePlayer::playRealtime()
 {
 	auto beginTimestamp = std::chrono::steady_clock::now();
-<<<<<<< HEAD
-	for (; nextCall != yamlRecording.end(); ++nextCall) {
-		auto nextCallNs = std::chrono::nanoseconds((*nextCall)["timestamp"].as<int64_t>());
-		auto elapsed = std::chrono::steady_clock::now() - beginTimestamp;
-		std::this_thread::sleep_for(nextCallNs - elapsed);
-		playUnchecked(nextCall);
-=======
 	for (; nextCall < yamlRecording.size(); ++nextCall) {
 		auto nextCallNs = std::chrono::nanoseconds(yamlRecording[nextCall]["timestamp"].as<int64_t>());
 		auto elapsed = std::chrono::steady_clock::now() - beginTimestamp;
 		std::this_thread::sleep_for(nextCallNs - elapsed);
 		playThis(nextCall);
->>>>>>> cd6bfca1
 	}
 }
 
