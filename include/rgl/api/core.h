--- conflicted
+++ resolved
@@ -47,11 +47,7 @@
 
 // Invalid Entity ID is assign to rays that does not hit any Entity.
 // Cannot be assigned to Mesh manually. It is reserved for internal raytracing use.
-<<<<<<< HEAD
-#define RGL_ENTITY_INVALID_ID  0
-=======
 #define RGL_ENTITY_INVALID_ID 0
->>>>>>> cd6bfca1
 
 // Default Entity ID is the largest positive 32-bit integer.
 // It is assigned by default if the user does not specify it.
@@ -240,11 +236,7 @@
  */
 typedef enum : int32_t
 {
-<<<<<<< HEAD
-	RGL_FIELD_XYZ_F32 = 1,
-=======
 	RGL_FIELD_XYZ_VEC3_F32 = 1,
->>>>>>> cd6bfca1
 	RGL_FIELD_INTENSITY_F32,
 	RGL_FIELD_IS_HIT_I32,
 	RGL_FIELD_RAY_IDX_U32,
@@ -492,11 +484,7 @@
  * Creates or modifies TransformPointsNode.
  * The Node applies the affine transformation to all points.
  * It can be used to e.g., change coordinate frame after raytracing.
-<<<<<<< HEAD
- * Note: affects only RGL_FIELD_XYZ_F32. Other fields are not modified.
-=======
  * Note: affects only RGL_FIELD_XYZ_VEC3_F32. Other fields are not modified.
->>>>>>> cd6bfca1
  * Graph input: point cloud
  * Graph output: point cloud (transformed)
  * @param node If (*node) == nullptr, a new Node will be created. Otherwise, (*node) will be modified.
@@ -512,9 +500,6 @@
  * Graph output: point cloud (sparse)
  * @param node If (*node) == nullptr, a new Node will be created. Otherwise, (*node) will be modified.
  * @param scene Handle to a Scene to perform raytracing on. Pass null to use the default Scene
-<<<<<<< HEAD
- * @param range Maximum distance to travel for every ray
-=======
  */
 RGL_API rgl_status_t rgl_node_raytrace(rgl_node_t* node, rgl_scene_t scene);
 
@@ -533,7 +518,6 @@
  *                        The velocity is in units per second.
  * @param angular_velocity Pointer to a single 3D vector describing the delta angular velocity of the sensor in euler angles (roll, pitch, yaw).
  *                         The velocity is in radians per second.
->>>>>>> cd6bfca1
  */
 RGL_API rgl_status_t rgl_node_raytrace_with_distortion(rgl_node_t* node, rgl_scene_t scene, const rgl_vec3f* linear_velocity,
                                                        const rgl_vec3f* angular_velocity);
@@ -637,15 +621,9 @@
 /**
  * Creates or modifies GaussianNoiseAngularHitpointNode.
  * Adds angular noise to already computed hitpoints.
-<<<<<<< HEAD
- * Note: affects on RGL_FIELD_XYZ_F32 and RGL_DISTANCE_F32.
- * Should be used after the raytrace Node.
- * Using this noise after Nodes that modify XYZ (e.g. points_transform, points_downsample) may cause incorrect values in fields other than RGL_FIELD_XYZ_F32.
-=======
  * Note: affects on RGL_FIELD_XYZ_VEC3_F32 and RGL_DISTANCE_F32.
  * Should be used after the raytrace Node.
  * Using this noise after Nodes that modify XYZ (e.g. points_transform, points_downsample) may cause incorrect values in fields other than RGL_FIELD_XYZ_VEC3_F32.
->>>>>>> cd6bfca1
  * See documentation: https://github.com/RobotecAI/RobotecGPULidar/blob/main/docs/GaussianNoise.md#hitpoint-based-angular-noise
  * Graph input: point cloud
  * Graph output: point cloud
@@ -660,15 +638,9 @@
 /**
  * Creates or modifies GaussianNoiseDistanceNode.
  * Changes the distance between the hitpoint and the lidar's origin.
-<<<<<<< HEAD
- * Note: affects on RGL_FIELD_XYZ_F32 and RGL_DISTANCE_F32.
- * Should be used after the raytrace Node.
- * Using this noise after Nodes that modify XYZ (e.g. points_transform, points_downsample) may cause incorrect values in fields other than RGL_FIELD_XYZ_F32.
-=======
  * Note: affects on RGL_FIELD_XYZ_VEC3_F32 and RGL_DISTANCE_F32.
  * Should be used after the raytrace Node.
  * Using this noise after Nodes that modify XYZ (e.g. points_transform, points_downsample) may cause incorrect values in fields other than RGL_FIELD_XYZ_VEC3_F32.
->>>>>>> cd6bfca1
  * See documentation: https://github.com/RobotecAI/RobotecGPULidar/blob/main/docs/GaussianNoise.md#distance-noise
  * Graph input: point cloud
  * Graph output: point cloud
@@ -734,11 +706,7 @@
 RGL_API rgl_status_t rgl_graph_get_result_data(rgl_node_t node, rgl_field_t field, void* data);
 
 /**
-<<<<<<< HEAD
- * Adds child to the parent Node 
-=======
  * Adds child to the parent Node
->>>>>>> cd6bfca1
  * @param parent Node that will be set as the parent of (child)
  * @param child Node that will be set as the child of (parent)
  */
@@ -765,38 +733,8 @@
 RGL_API rgl_status_t rgl_graph_node_set_priority(rgl_node_t node, int32_t priority);
 
 /**
-<<<<<<< HEAD
- * Removes child from the parent Node
- * @param parent Node that will be removed as a parent from (child)
- * @param child Node that will be removed as a child from (parent)
- */
-RGL_API rgl_status_t
-rgl_graph_node_remove_child(rgl_node_t parent, rgl_node_t child);
-
-/**
- * Allows to set relative node's priority, which determine their execution order.
- * Nodes will be executed in descending order of their priorities.
- * This is useful when some branch needs to be executed before another.
- * By default, all nodes have set priority to 0.
- * Setting node priority to a value higher than the priority of its parent will also bump parent's priority.
- * However, setting node priority to a value lower than its parent won't propagate to its parent.
- * It is illegal to set node's priority to a value lower than max priority value of its outputs.
- * @param node Node to set its priority.
- * @param priority Signed integer describing priority.
- */
-RGL_API rgl_status_t
-rgl_graph_node_set_priority(rgl_node_t node, int32_t priority);
-
-/**
-=======
->>>>>>> cd6bfca1
  * Returns node's priority.
  * @param node Node to query
  * @param out_priority Non-null pointer where priority will be stored.
  */
-<<<<<<< HEAD
-RGL_API rgl_status_t
-rgl_graph_node_get_priority(rgl_node_t node, int32_t* out_priority);
-=======
-RGL_API rgl_status_t rgl_graph_node_get_priority(rgl_node_t node, int32_t* out_priority);
->>>>>>> cd6bfca1
+RGL_API rgl_status_t rgl_graph_node_get_priority(rgl_node_t node, int32_t* out_priority);