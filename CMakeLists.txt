--- conflicted
+++ resolved
@@ -49,19 +49,7 @@
     set(CMAKE_WINDOWS_EXPORT_ALL_SYMBOLS TRUE)
 endif()
 
-<<<<<<< HEAD
-if (WIN32 AND RGL_BUILD_TESTS)
-    # Sometimes, for convenience, tests reference non-public symbols from the library
-    # By default, those symbols are not visible and not annotated with __declspec(dllexport)
-    # However, there's a CMake workaround for such scenarios, described further at
-    # https://www.kitware.com//create-dlls-on-windows-without-declspec-using-new-cmake-export-all-feature/
-    set(CMAKE_WINDOWS_EXPORT_ALL_SYMBOLS TRUE)
-endif()
-
-# External dependencies
-=======
 # `External` dependencies
->>>>>>> cd6bfca1
 add_subdirectory(external)
 find_package(CUDAToolkit REQUIRED)
 find_program(BIN2C bin2c DOC "Path to the cuda-sdk bin2c executable.")
