#include "SampleRenderer.h"
#include "LidarRenderer.h"
#include "Lidar.h"


// our helper library for window handling
#include "glfWindow/GLFWindow.h"
#include <GL/gl.h>

#include <cmath>
#include <fstream>

//#define LIDAR_2D

std::string pointsFileName = "points.xyz";

void savePointsToFile(std::vector<float> &points);

<<<<<<< HEAD
#if defined(_WIN32)
#include <chrono>
#include <time.h>

struct timeval {
	long tv_sec;
	long tv_usec;
};


int gettimeofday(struct timeval* tp, struct timezone* tzp) {
	namespace sc = std::chrono;
	sc::system_clock::duration d = sc::system_clock::now().time_since_epoch();
	sc::seconds s = sc::duration_cast<sc::seconds>(d);
	tp->tv_sec = s.count();
	tp->tv_usec = sc::duration_cast<sc::microseconds>(d - s).count();

	return 0;
}

#endif // _WIN32


=======
>>>>>>> 68a51b3b
long long current_timestamp()
{
	struct timeval te;
    gettimeofday(&te, NULL); // get current time
    long long milliseconds = te.tv_sec*1000LL + te.tv_usec/1000; // calculate milliseconds
    return milliseconds;
}


struct SampleWindow : public GLFCameraWindow
{
    SampleWindow(const std::string &title,
                 const Model *model,
                 const Camera &camera,
                 const float worldScale,
                 vec3f lidarInitialSource,
                 vec3f lidarInitialDirection,
                 float lidarInitialWidth,
                 float lidarInitialHeight,
                 int samplingInitialWidth,
                 int samplingInitialHeight,
                 bool is2D,
                 float range)
        : GLFCameraWindow(title, camera.from, camera.at, camera.up, worldScale),
          lidarRend(model, range), sample(model), lidar(lidarInitialSource, lidarInitialDirection, lidarInitialWidth,
          lidarInitialHeight, samplingInitialWidth, samplingInitialHeight, is2D, range)
    {
        sample.setCamera(camera);
    }

    virtual void render() override
    {
        // for calculating frame rendering time
        static long long begin = current_timestamp();

        if (cameraFrame.modified) {
            sample.setCamera(Camera{cameraFrame.get_from(),
                                    cameraFrame.get_at(),
                                    cameraFrame.get_up() });
            cameraFrame.modified = false;
        }

//        printf("%lld %d\n", current_timestamp()-begin);
//        begin = current_timestamp();
        std::vector<float> points;
        lidarRend.resize(lidar.rays.size()/6);

//        printf("         %lld\n", current_timestamp()-begin);
//        begin = current_timestamp();
        lidarRend.render(lidar.rays);

//        printf("render   %lld\n", current_timestamp()-begin);
//        begin = current_timestamp();
        lidarRend.downloadPoints(points);

//        printf("download %lld\n", current_timestamp()-begin);
//        begin = current_timestamp();

//printf("rays: %d, points: %d\n", lidar.rays.size(), points.size());
//        savePointsToFile(points);
//        printf("save     %lld\n", current_timestamp()-begin);
//        begin = current_timestamp();

        sample.resizeLidar(points.size()/4);
//        printf("         %lld\n", current_timestamp()-begin);
//        begin = current_timestamp();

        sample.render(points);
<<<<<<< HEAD
        
       printf("render 2 %lld\n\n", current_timestamp()-begin);
       begin = current_timestamp();
=======

        printf("render 2 %lld\n\n", current_timestamp()-begin);
        begin = current_timestamp();
>>>>>>> 68a51b3b
    }

    virtual void draw() override
    {
        sample.downloadPixels(pixels.data());
        if (fbTexture == 0)
            glGenTextures(1, &fbTexture);

        glBindTexture(GL_TEXTURE_2D, fbTexture);
        GLenum texFormat = GL_RGBA;
        GLenum texelType = GL_UNSIGNED_BYTE;
        glTexImage2D(GL_TEXTURE_2D, 0, texFormat, fbSize.x, fbSize.y, 0, GL_RGBA,
                     texelType, pixels.data());

        glDisable(GL_LIGHTING);
        glColor3f(1, 1, 1);

        glMatrixMode(GL_MODELVIEW);
        glLoadIdentity();

        glEnable(GL_TEXTURE_2D);
        glBindTexture(GL_TEXTURE_2D, fbTexture);
        glTexParameteri(GL_TEXTURE_2D, GL_TEXTURE_MIN_FILTER, GL_LINEAR);
        glTexParameteri(GL_TEXTURE_2D, GL_TEXTURE_MAG_FILTER, GL_LINEAR);

        glDisable(GL_DEPTH_TEST);

        glViewport(0, 0, fbSize.x, fbSize.y);

        glMatrixMode(GL_PROJECTION);
        glLoadIdentity();
        glOrtho(0.f, (float)fbSize.x, 0.f, (float)fbSize.y, -1.f, 1.f);

        glBegin(GL_QUADS);
        {
            glTexCoord2f(0.f, 0.f);
            glVertex3f(0.f, 0.f, 0.f);

            glTexCoord2f(0.f, 1.f);
            glVertex3f(0.f, (float)fbSize.y, 0.f);

            glTexCoord2f(1.f, 1.f);
            glVertex3f((float)fbSize.x, (float)fbSize.y, 0.f);

            glTexCoord2f(1.f, 0.f);
            glVertex3f((float)fbSize.x, 0.f, 0.f);
        }
        glEnd();
    }

    virtual void resize(const vec2i &newSize)
    {
        fbSize = newSize;
        sample.resize(newSize);
        pixels.resize(newSize.x*newSize.y);
    }

    virtual void key(int key, int mods)
    {
//        printf("%d %d\n", key, mods);
        switch(key)
        {
        case 235: // forward
            lidar.moveX(10.f);
            break;
        case 264: // back
            lidar.moveX(-10.f);
            break;
        case 262: // right
            lidar.moveZ(10.f);
            break;
        case 263: // left
            lidar.moveZ(-10.f);
            break;
        case 65: // a
            lidar.rotateY(-0.1f);
            break;
        case 68: // d
            lidar.rotateY(0.1f);
            break;
        case 83: // s
            lidar.rotateZ(-0.1f);
            break;
        case 87: // w
            lidar.rotateZ(0.1f);
            break;
        }

    }


    vec2i                 fbSize;
    GLuint                fbTexture {0};
    LidarRenderer         lidarRend;
    SampleRenderer        sample;
    Lidar                 lidar;
    std::vector<uint32_t> pixels;
};


/*! main entry point to this example - initially optix, print hello
world, then exit */
extern "C" int main(int ac, char **av)
{
    try {
        Model *model = loadOBJ("../models/tunnel.obj");
        Camera camera = { /*from*/vec3f(-4000.07f, 450.f, 0.f),
 //                         /* at */model->bounds.center()-vec3f(0,400,0),
                          /* at */vec3f(1,0.06,0),
                          /* up */vec3f(0.f,1.f,0.f) };
        // something approximating the scale of the world, so the
        // camera knows how much to move for any given user interaction:
        const float worldScale = length(model->bounds.span());

        vec3f lidarInitialSource = vec3f(-4000.f, 450.f, 0.f);
        vec3f lidarInitialDirection = vec3f(1.f, 0.f, 0.f);
<<<<<<< HEAD
        
        
        // lidar setting
        float lidarInitialWidth = 240*M_PI/180.f; // angle in radians
        float lidarInitialHeight = 30*M_PI/180.f; // angle in radians
        int samplingInitialWidth = 30;
        int samplingInitialHeight = 10;
        
        /*
        // this values we need to compare
        float lidarInitialWidth = 240*M_PI/180.f; // angle in radians
        float lidarInitialHeight = 30*M_PI/180.f; // angle in radians
        int samplingInitialWidth = 1149;
        int samplingInitialHeight = 240;
        */
        
=======

        // this values we need to compare
        float lidarInitialWidth = 240*M_PI/180.f; // angle in radians
        float lidarInitialHeight = 30*M_PI/180.f; // angle in radians
        int samplingInitialWidth = 30;//1149;
        int samplingInitialHeight = 10;//240;


>>>>>>> 68a51b3b
        bool is2D = false;
        float range = 2000.f; // 40m * 50

        SampleWindow *window = new SampleWindow("Optix lidar",
                                                model, camera, worldScale,
                                                lidarInitialSource, lidarInitialDirection,
                                                lidarInitialWidth, lidarInitialHeight, samplingInitialWidth,
                                                samplingInitialHeight, is2D, range);
        window->run();

    } catch (std::runtime_error& e) {
      std::cout << GDT_TERMINAL_RED << "FATAL ERROR: " << e.what()
                << GDT_TERMINAL_DEFAULT << std::endl;
      exit(1);
    }
    return 0;
}

void savePointsToFile(std::vector<float> &points)
{

    std::ofstream file(pointsFileName);
    file << points.size()/4 << "\n\n";

    for (int i = 0; i < points.size()/4; ++i)
    {
        file << points[4*i+0] << " " << points[4*i+1] << " " << points[4*i+2] << " ";

        const int intensity = int(255.99f*points[4*i+3]);
        file << intensity << '\n';
    }
    file.close();

}<|MERGE_RESOLUTION|>--- conflicted
+++ resolved
@@ -16,7 +16,6 @@
 
 void savePointsToFile(std::vector<float> &points);
 
-<<<<<<< HEAD
 #if defined(_WIN32)
 #include <chrono>
 #include <time.h>
@@ -39,9 +38,6 @@
 
 #endif // _WIN32
 
-
-=======
->>>>>>> 68a51b3b
 long long current_timestamp()
 {
 	struct timeval te;
@@ -110,15 +106,9 @@
 //        begin = current_timestamp();
 
         sample.render(points);
-<<<<<<< HEAD
-        
+
        printf("render 2 %lld\n\n", current_timestamp()-begin);
        begin = current_timestamp();
-=======
-
-        printf("render 2 %lld\n\n", current_timestamp()-begin);
-        begin = current_timestamp();
->>>>>>> 68a51b3b
     }
 
     virtual void draw() override
@@ -235,33 +225,15 @@
 
         vec3f lidarInitialSource = vec3f(-4000.f, 450.f, 0.f);
         vec3f lidarInitialDirection = vec3f(1.f, 0.f, 0.f);
-<<<<<<< HEAD
+
         
-        
-        // lidar setting
-        float lidarInitialWidth = 240*M_PI/180.f; // angle in radians
-        float lidarInitialHeight = 30*M_PI/180.f; // angle in radians
-        int samplingInitialWidth = 30;
-        int samplingInitialHeight = 10;
-        
-        /*
-        // this values we need to compare
-        float lidarInitialWidth = 240*M_PI/180.f; // angle in radians
-        float lidarInitialHeight = 30*M_PI/180.f; // angle in radians
-        int samplingInitialWidth = 1149;
-        int samplingInitialHeight = 240;
-        */
-        
-=======
-
         // this values we need to compare
         float lidarInitialWidth = 240*M_PI/180.f; // angle in radians
         float lidarInitialHeight = 30*M_PI/180.f; // angle in radians
         int samplingInitialWidth = 30;//1149;
         int samplingInitialHeight = 10;//240;
-
-
->>>>>>> 68a51b3b
+		
+
         bool is2D = false;
         float range = 2000.f; // 40m * 50
 
