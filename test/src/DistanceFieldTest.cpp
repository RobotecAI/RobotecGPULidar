#include <helpers/geometryData.hpp>
#include <helpers/mathHelpers.hpp>
#include <helpers/sceneHelpers.hpp>
#include <helpers/testPointCloud.hpp>
#include <helpers/commonHelpers.hpp>

#include <RGLFields.hpp>
#include <math/Mat3x4f.hpp>

#include <random>

<<<<<<< HEAD
static constexpr float RAYTRACE_DEPTH = 1000;
=======
>>>>>>> cd6bfca1
static constexpr int ANGLE_ITERATIONS = 100;
static constexpr int LIDAR_RAYS_COUNT = 100000;
static constexpr float STD_DEV = 0.01;
static constexpr float STD_DEV_PER_METER = 0.001;
static constexpr float MEAN = 0.1;
static constexpr float EPSILON_MUL = 2 * 1E-4;
static constexpr float EPSILON_NOISE = 0.002;

class DistanceFieldTest : public RGLTestWithParam<float>
{
protected:
	rgl_node_t useRaysNode = nullptr;
<<<<<<< HEAD
	rgl_node_t raytraceNode = nullptr;
	rgl_node_t gaussianNoiseNode = nullptr;
	rgl_node_t yieldPointsNode = nullptr;
	rgl_node_t compactPointsNode = nullptr;
=======
	rgl_node_t setRangeNode = nullptr;
	rgl_node_t raytraceNode = nullptr;
	rgl_node_t gaussianNoiseNode = nullptr;
	rgl_node_t yieldPointsNode = nullptr;
>>>>>>> cd6bfca1
	rgl_node_t transformPointsNode = nullptr;

	std::vector<rgl_mat3x4f> rayTf;

<<<<<<< HEAD
	std::vector<rgl_field_t> fields = {DISTANCE_F32, XYZ_F32};
	std::vector<::Field<DISTANCE_F32>::type> outDistances;
	std::vector<::Field<XYZ_F32>::type> outPoints;
=======
	std::vector<rgl_field_t> fields = {DISTANCE_F32, XYZ_VEC3_F32};
	std::vector<::Field<DISTANCE_F32>::type> outDistances;
	std::vector<::Field<XYZ_VEC3_F32>::type> outPoints;
>>>>>>> cd6bfca1

	std::unique_ptr<TestPointCloud> pointCloud;

	void connectNodes(bool withGaussianNoiseNode)
	{
<<<<<<< HEAD
		ASSERT_RGL_SUCCESS(rgl_graph_node_add_child(useRaysNode, raytraceNode));
		ASSERT_RGL_SUCCESS(rgl_graph_node_add_child(raytraceNode, compactPointsNode));
		if (withGaussianNoiseNode) {
			ASSERT_RGL_SUCCESS(rgl_graph_node_add_child(compactPointsNode, gaussianNoiseNode));
			ASSERT_RGL_SUCCESS(rgl_graph_node_add_child(gaussianNoiseNode, yieldPointsNode));
		} else {
			ASSERT_RGL_SUCCESS(rgl_graph_node_add_child(compactPointsNode, yieldPointsNode));
=======
		ASSERT_RGL_SUCCESS(rgl_graph_node_add_child(useRaysNode, setRangeNode));
		ASSERT_RGL_SUCCESS(rgl_graph_node_add_child(setRangeNode, raytraceNode));
		if (withGaussianNoiseNode) {
			ASSERT_RGL_SUCCESS(rgl_graph_node_add_child(raytraceNode, gaussianNoiseNode));
			ASSERT_RGL_SUCCESS(rgl_graph_node_add_child(gaussianNoiseNode, yieldPointsNode));
		} else {
			ASSERT_RGL_SUCCESS(rgl_graph_node_add_child(raytraceNode, yieldPointsNode));
>>>>>>> cd6bfca1
		}
	}

	void disconnectNodes(bool withGaussianNoiseNode)
	{
<<<<<<< HEAD
		ASSERT_RGL_SUCCESS(rgl_graph_node_remove_child(useRaysNode, raytraceNode));
		ASSERT_RGL_SUCCESS(rgl_graph_node_remove_child(raytraceNode, compactPointsNode));
		if (withGaussianNoiseNode) {
			ASSERT_RGL_SUCCESS(rgl_graph_node_remove_child(compactPointsNode, gaussianNoiseNode));
			ASSERT_RGL_SUCCESS(rgl_graph_node_remove_child(gaussianNoiseNode, yieldPointsNode));
		} else {
			ASSERT_RGL_SUCCESS(rgl_graph_node_remove_child(compactPointsNode, yieldPointsNode));
		}
	}

	void prepareNodes()
	{
		ASSERT_RGL_SUCCESS(rgl_node_rays_from_mat3x4f(&useRaysNode, rayTf.data(), rayTf.size()));
		ASSERT_RGL_SUCCESS(rgl_node_raytrace(&raytraceNode, nullptr, RAYTRACE_DEPTH));
		ASSERT_RGL_SUCCESS(rgl_node_points_yield(&yieldPointsNode, fields.data(), fields.size()));
		ASSERT_RGL_SUCCESS(rgl_node_points_compact(&compactPointsNode));
=======
		ASSERT_RGL_SUCCESS(rgl_graph_node_remove_child(useRaysNode, setRangeNode));
		ASSERT_RGL_SUCCESS(rgl_graph_node_remove_child(setRangeNode, raytraceNode));
		if (withGaussianNoiseNode) {
			ASSERT_RGL_SUCCESS(rgl_graph_node_remove_child(raytraceNode, gaussianNoiseNode));
			ASSERT_RGL_SUCCESS(rgl_graph_node_remove_child(gaussianNoiseNode, yieldPointsNode));
		} else {
			ASSERT_RGL_SUCCESS(rgl_graph_node_remove_child(raytraceNode, yieldPointsNode));
		}
	}

	void prepareNodes(rgl_vec2f raytraceRange)
	{
		ASSERT_RGL_SUCCESS(rgl_node_rays_from_mat3x4f(&useRaysNode, rayTf.data(), rayTf.size()));
		ASSERT_RGL_SUCCESS(rgl_node_rays_set_range(&setRangeNode, &raytraceRange, 1));
		ASSERT_RGL_SUCCESS(rgl_node_raytrace(&raytraceNode, nullptr));
		ASSERT_RGL_SUCCESS(rgl_node_points_yield(&yieldPointsNode, fields.data(), fields.size()));
		//		ASSERT_RGL_SUCCESS(rgl_node_points_compact(&compactPointsNode));
>>>>>>> cd6bfca1
	}

	void getResults(rgl_node_t node = nullptr)
	{
		ASSERT_RGL_SUCCESS(rgl_graph_run(useRaysNode));

		if (node == nullptr) {
			node = yieldPointsNode;
		}
		pointCloud = std::make_unique<TestPointCloud>(TestPointCloud::createFromNode(node, fields));
		ASSERT_EQ(pointCloud->getPointCount(), rayTf.size());
		outDistances = pointCloud->getFieldValues<DISTANCE_F32>();
<<<<<<< HEAD
		outPoints = pointCloud->getFieldValues<XYZ_F32>();
=======
		outPoints = pointCloud->getFieldValues<XYZ_VEC3_F32>();
>>>>>>> cd6bfca1
	}
};

INSTANTIATE_TEST_CASE_P(DistanceFieldTests, DistanceFieldTest, ::testing::Values(23.1753849f, 119.9884538f, 333.3394629f));

TEST_P(DistanceFieldTest, should_compute_correct_distance_for_single_object_on_ray_path)
{
	float cubeZDistance = GetParam();
	const Mat3x4f cubePoseTf = Mat3x4f::translation(0, 0, cubeZDistance);
	spawnCubeOnScene(cubePoseTf);

	rayTf.emplace_back(Mat3x4f::identity().toRGL());

<<<<<<< HEAD
	prepareNodes();
=======
	prepareNodes({0.0f, cubeZDistance + 10.0f});
>>>>>>> cd6bfca1
	connectNodes(false);

	getResults();

	EXPECT_EQ(outDistances.at(0), outPoints.at(0).length());
	EXPECT_EQ(outDistances.at(0), cubeZDistance - CUBE_HALF_EDGE);
}

TEST_F(DistanceFieldTest, should_compute_correct_distance_when_ray_origin_on_cube_face)
{
	float cubeZDistance = 1.0;
	const Mat3x4f cubePoseTf = Mat3x4f::translation(0, 0, cubeZDistance);
	spawnCubeOnScene(cubePoseTf);

	rayTf.emplace_back(Mat3x4f::identity().toRGL());

<<<<<<< HEAD
	prepareNodes();
=======
	prepareNodes({0.0f, cubeZDistance + 10.0f});
>>>>>>> cd6bfca1
	connectNodes(false);

	getResults();

	EXPECT_EQ(outDistances.at(0), outPoints.at(0).length());
	EXPECT_EQ(outDistances.at(0), 2 * CUBE_HALF_EDGE);
}

TEST_F(DistanceFieldTest, should_compute_correct_distance_when_ray_origin_inside_cube)
{
	float cubeZDistance = -0.001f;
	const Mat3x4f cubePoseTf = Mat3x4f::translation(0, 0, cubeZDistance);
	spawnCubeOnScene(cubePoseTf);

	rayTf.emplace_back(Mat3x4f::identity().toRGL());

<<<<<<< HEAD
	prepareNodes();
=======
	prepareNodes({0.0f, cubeZDistance + 10.0f});
>>>>>>> cd6bfca1
	connectNodes(false);

	getResults();

	EXPECT_EQ(outDistances.at(0), outPoints.at(0).length());
	EXPECT_EQ(outDistances.at(0), CUBE_HALF_EDGE + cubeZDistance);
}

TEST_F(DistanceFieldTest, should_compute_nonhit_distance_for_object_off_ray_path)
{
	float cubeYAxisTranslation = 55.5f;
	const Mat3x4f cubePoseTf = Mat3x4f::translation(0, cubeYAxisTranslation, 0);
	spawnCubeOnScene(cubePoseTf);
<<<<<<< HEAD

	rayTf.emplace_back(Mat3x4f::identity().toRGL());
	// After sending a ray in the direction of negative infinity, the distance should still be positive.
	rayTf.emplace_back(Mat3x4f::rotationRad(RGL_AXIS_X, M_PI).toRGL());

	prepareNodes();

	ASSERT_RGL_SUCCESS(rgl_graph_node_add_child(useRaysNode, raytraceNode));
	ASSERT_RGL_SUCCESS(rgl_graph_node_add_child(raytraceNode, yieldPointsNode));

	getResults();

	EXPECT_EQ(outDistances.at(0), NON_HIT_VALUE);
	EXPECT_EQ(outDistances.at(1), NON_HIT_VALUE);
=======

	rayTf.emplace_back(Mat3x4f::identity().toRGL());
	// After sending a ray in the direction of negative infinity, the distance should still be positive.
	rayTf.emplace_back(Mat3x4f::rotationRad(RGL_AXIS_X, M_PI).toRGL());

	prepareNodes({0.0f, 10000.0f});
	connectNodes(false);
	getResults();

	EXPECT_EQ(outDistances.at(0), NON_HIT_VALUE);
	EXPECT_EQ(outDistances.at(1), NON_HIT_VALUE);
}

TEST_P(DistanceFieldTest, should_compute_nonhit_distance_for_object_out_of_max_range)
{
	float cubeZDistance = GetParam();
	const Mat3x4f cubePoseTf = Mat3x4f::translation(0, 0, cubeZDistance);
	spawnCubeOnScene(cubePoseTf);

	rayTf.push_back(Mat3x4f::identity().toRGL());

	prepareNodes({0.0f, cubeZDistance - CUBE_HALF_EDGE - 1.0f});
	connectNodes(false);

	getResults();

	EXPECT_EQ(outDistances.at(0), NON_HIT_VALUE);
>>>>>>> cd6bfca1
}

TEST_P(DistanceFieldTest, should_compute_nonhit_distance_for_object_out_of_min_range)
{
	float cubeZDistance = GetParam();
	const Mat3x4f cubePoseTf = Mat3x4f::translation(0, 0, cubeZDistance);
	spawnCubeOnScene(cubePoseTf);
<<<<<<< HEAD

	float maxAngle = atan(CUBE_HALF_EDGE / (cubeZDistance - CUBE_HALF_EDGE));

	// Generate angle and print the seed for reproducibility
	std::random_device rd;
	auto seed = rd();
	std::mt19937 gen(seed);
	std::uniform_real_distribution<> dis(-maxAngle, maxAngle);
	fmt::print(stderr, "DistanceFieldTest random seed: {}\n", seed);

	std::vector<float> expectedDistances;

	for (int i = 0; i < ANGLE_ITERATIONS; ++i) {
		float randomAngle = dis(gen);
		rayTf.emplace_back(Mat3x4f::rotationRad(RGL_AXIS_X, randomAngle).toRGL());

		float expectedDistance = (cubeZDistance - CUBE_HALF_EDGE) / (cos(randomAngle));
		expectedDistances.emplace_back(expectedDistance);
	}

	prepareNodes();
=======

	rayTf.push_back(Mat3x4f::identity().toRGL());

	prepareNodes({cubeZDistance + CUBE_HALF_EDGE + 1.0f, cubeZDistance + CUBE_HALF_EDGE + 2.0f});
	connectNodes(false);

	getResults();

	EXPECT_EQ(outDistances.at(0), NON_HIT_VALUE);
}

TEST_P(DistanceFieldTest, object_in_range_behind_object_out_of_min_range)
{
	float nearCubeZDistance = GetParam();
	float distanceBetweenCubes = 10.0f;
	float farCubeZDistance = nearCubeZDistance + distanceBetweenCubes;
	const Mat3x4f nearCubePoseTf = Mat3x4f::translation(0, 0, nearCubeZDistance);
	const Mat3x4f farCubePoseTf = Mat3x4f::translation(0, 0, farCubeZDistance);
	spawnCubeOnScene(nearCubePoseTf);
	spawnCubeOnScene(farCubePoseTf);

	rayTf.push_back(Mat3x4f::identity().toRGL());

	prepareNodes({nearCubeZDistance + CUBE_HALF_EDGE + 1.0f, farCubeZDistance + CUBE_HALF_EDGE + 1.0f});
>>>>>>> cd6bfca1
	connectNodes(false);

	getResults();

<<<<<<< HEAD
	for (int i = 0; i < pointCloud->getPointCount(); ++i) {
		EXPECT_THAT(outPoints.at(i).length(), testing::FloatNear(outDistances.at(i), EPSILON_MUL));
		EXPECT_THAT(expectedDistances.at(i), testing::FloatNear(outDistances.at(i), EPSILON_MUL));
	}
=======
	EXPECT_EQ(outDistances.at(0), NON_HIT_VALUE);
>>>>>>> cd6bfca1
}

TEST_P(DistanceFieldTest, should_compute_correct_distances_for_various_ray_angles)
{
<<<<<<< HEAD
	float cubeZDistance = 10.0f;
	const Mat3x4f cubePoseTf = Mat3x4f::translation(0, 0, cubeZDistance);
	spawnCubeOnScene(cubePoseTf);

	rayTf.emplace_back(Mat3x4f::identity().toRGL());

	prepareNodes();
	connectNodes(false);

	getResults();

	float distance = outDistances.at(0);
	ASSERT_EQ(distance, outPoints.at(0).length());
	ASSERT_EQ(distance, cubeZDistance - CUBE_HALF_EDGE);

	disconnectNodes(false);
	rayTf.clear();

	// Translate ray position and compute the distance again
	float rayZAxisTranslation = 5.0f;
	rayTf.emplace_back(Mat3x4f::translation(0.0f, 0.0f, rayZAxisTranslation).toRGL());

	prepareNodes();
	connectNodes(false);

	getResults();

=======
	float cubeZDistance = GetParam();
	const Mat3x4f cubePoseTf = Mat3x4f::translation(0, 0, cubeZDistance);
	spawnCubeOnScene(cubePoseTf);

	float maxAngle = atan(CUBE_HALF_EDGE / (cubeZDistance - CUBE_HALF_EDGE));

	// Generate angle and print the seed for reproducibility
	std::random_device rd;
	auto seed = rd();
	std::mt19937 gen(seed);
	std::uniform_real_distribution<> dis(-maxAngle, maxAngle);
	fmt::print(stderr, "DistanceFieldTest random seed: {}\n", seed);

	std::vector<float> expectedDistances;

	for (int i = 0; i < ANGLE_ITERATIONS; ++i) {
		float randomAngle = dis(gen);
		rayTf.emplace_back(Mat3x4f::rotationRad(RGL_AXIS_X, randomAngle).toRGL());

		float expectedDistance = (cubeZDistance - CUBE_HALF_EDGE) / (cos(randomAngle));
		expectedDistances.emplace_back(expectedDistance);
	}

	prepareNodes({0.0f, cubeZDistance + 10.0f});
	connectNodes(false);

	getResults();

	for (int i = 0; i < pointCloud->getPointCount(); ++i) {
		EXPECT_THAT(outPoints.at(i).length(), testing::FloatNear(outDistances.at(i), EPSILON_MUL));
		EXPECT_THAT(expectedDistances.at(i), testing::FloatNear(outDistances.at(i), EPSILON_MUL));
	}
}

TEST_F(DistanceFieldTest, should_compute_distance_from_ray_beginning)
{
	float cubeZDistance = 10.0f;
	const Mat3x4f cubePoseTf = Mat3x4f::translation(0, 0, cubeZDistance);
	spawnCubeOnScene(cubePoseTf);

	rayTf.emplace_back(Mat3x4f::identity().toRGL());

	prepareNodes({0.0f, cubeZDistance + 10.0f});
	connectNodes(false);

	getResults();

	float distance = outDistances.at(0);
	ASSERT_EQ(distance, outPoints.at(0).length());
	ASSERT_EQ(distance, cubeZDistance - CUBE_HALF_EDGE);

	disconnectNodes(false);
	rayTf.clear();

	// Translate ray position and compute the distance again
	float rayZAxisTranslation = 5.0f;
	rayTf.emplace_back(Mat3x4f::translation(0.0f, 0.0f, rayZAxisTranslation).toRGL());

	prepareNodes({0.0f, cubeZDistance + 10.0f});
	connectNodes(false);

	getResults();

>>>>>>> cd6bfca1
	// The distance should change if it is computed from the beginning of the ray
	// and not from the beginning of its coordinate system
	EXPECT_EQ(outDistances.at(0), outPoints.at(0).length() - rayZAxisTranslation);
	EXPECT_EQ(distance - outDistances.at(0), rayZAxisTranslation);
}

TEST_F(DistanceFieldTest, should_change_distance_when_gaussian_distance_noise_considered_mean)
{
	float cubeZDistance = 10.0f;
	const Mat3x4f cubePoseTf = Mat3x4f::translation(0, 0, cubeZDistance);
	spawnCubeOnScene(cubePoseTf);
<<<<<<< HEAD

	rayTf.emplace_back(Mat3x4f::identity().toRGL());

	prepareNodes();
	connectNodes(false);

	getResults();

	float distance = outDistances.at(0);
	ASSERT_EQ(distance, outPoints.at(0).length());
	ASSERT_EQ(distance, cubeZDistance - CUBE_HALF_EDGE);

	disconnectNodes(false);

	// Add gaussian noise to the distance
	ASSERT_RGL_SUCCESS(rgl_node_gaussian_noise_distance(&gaussianNoiseNode, MEAN, 0.0f, 0.0f));
	connectNodes(true);

	getResults();

=======

	rayTf.emplace_back(Mat3x4f::identity().toRGL());

	prepareNodes({0.0f, cubeZDistance + 10.0f});
	connectNodes(false);

	getResults();

	float distance = outDistances.at(0);
	ASSERT_EQ(distance, outPoints.at(0).length());
	ASSERT_EQ(distance, cubeZDistance - CUBE_HALF_EDGE);

	disconnectNodes(false);

	// Add gaussian noise to the distance
	ASSERT_RGL_SUCCESS(rgl_node_gaussian_noise_distance(&gaussianNoiseNode, MEAN, 0.0f, 0.0f));
	connectNodes(true);

	getResults();

>>>>>>> cd6bfca1
	EXPECT_EQ(outDistances.at(0), outPoints.at(0).length());
	EXPECT_THAT(outDistances.at(0) - distance, testing::FloatNear(MEAN, EPSILON_NOISE));
}

TEST_F(DistanceFieldTest, should_change_distance_when_gaussian_distance_noise_considered_mean_and_std_dev)
{
	float cubeZDistance = 4.0f;
	const Mat3x4f cubePoseTf = Mat3x4f::translation(0, 0, cubeZDistance);
	spawnCubeOnScene(cubePoseTf);

	rayTf.assign(LIDAR_RAYS_COUNT, Mat3x4f::identity().toRGL());

	ASSERT_RGL_SUCCESS(rgl_node_gaussian_noise_distance(&gaussianNoiseNode, MEAN, STD_DEV, STD_DEV_PER_METER));
<<<<<<< HEAD
	prepareNodes();
=======
	prepareNodes({0.0f, cubeZDistance + 10.0f});
>>>>>>> cd6bfca1
	connectNodes(true);

	getResults();

	auto [realMean, realStdev] = calcMeanAndStdev(outDistances);
	float expectedMean = cubeZDistance - CUBE_HALF_EDGE + MEAN;
	float expectedStdev = (cubeZDistance - CUBE_HALF_EDGE) * STD_DEV_PER_METER + STD_DEV;

	EXPECT_THAT(expectedMean, testing::FloatNear(realMean, EPSILON_NOISE));
	EXPECT_THAT(expectedStdev, testing::FloatNear(realStdev, EPSILON_NOISE));
}

TEST_P(DistanceFieldTest, should_compute_correct_distances_when_points_transformed)
{
	float cubeZDistance = GetParam();
	const Mat3x4f cubePoseTf = Mat3x4f::translation(0, 0, cubeZDistance);
	spawnCubeOnScene(cubePoseTf);

	float rayZDistance = cubeZDistance / 2;
	rgl_mat3x4f transform = Mat3x4f::translation(0, 0, rayZDistance).toRGL();
	rayTf.emplace_back(transform);

	// Before points transformation
<<<<<<< HEAD
	prepareNodes();
=======
	prepareNodes({0.0f, cubeZDistance + 10.0f});
>>>>>>> cd6bfca1
	connectNodes(false);

	getResults();

	float distanceBeforePointsTransform = outDistances.at(0);
	ASSERT_EQ(distanceBeforePointsTransform, outPoints.at(0).length() - rayZDistance);
	ASSERT_EQ(distanceBeforePointsTransform, cubeZDistance - rayZDistance - CUBE_HALF_EDGE);

	disconnectNodes(false);

	// After points transformation
<<<<<<< HEAD
	prepareNodes();
=======
	prepareNodes({0.0f, cubeZDistance + 10.0f});
>>>>>>> cd6bfca1
	connectNodes(false);
	rgl_mat3x4f inverseTransform = Mat3x4f::fromRGL(transform).inverse().toRGL();
	EXPECT_RGL_SUCCESS(rgl_node_points_transform(&transformPointsNode, &inverseTransform));
	ASSERT_RGL_SUCCESS(rgl_graph_node_add_child(yieldPointsNode, transformPointsNode));

	getResults(transformPointsNode);

	EXPECT_EQ(outDistances.at(0), outPoints.at(0).length());
	EXPECT_EQ(outDistances.at(0), distanceBeforePointsTransform);
}<|MERGE_RESOLUTION|>--- conflicted
+++ resolved
@@ -9,10 +9,6 @@
 
 #include <random>
 
-<<<<<<< HEAD
-static constexpr float RAYTRACE_DEPTH = 1000;
-=======
->>>>>>> cd6bfca1
 static constexpr int ANGLE_ITERATIONS = 100;
 static constexpr int LIDAR_RAYS_COUNT = 100000;
 static constexpr float STD_DEV = 0.01;
@@ -25,44 +21,22 @@
 {
 protected:
 	rgl_node_t useRaysNode = nullptr;
-<<<<<<< HEAD
-	rgl_node_t raytraceNode = nullptr;
-	rgl_node_t gaussianNoiseNode = nullptr;
-	rgl_node_t yieldPointsNode = nullptr;
-	rgl_node_t compactPointsNode = nullptr;
-=======
 	rgl_node_t setRangeNode = nullptr;
 	rgl_node_t raytraceNode = nullptr;
 	rgl_node_t gaussianNoiseNode = nullptr;
 	rgl_node_t yieldPointsNode = nullptr;
->>>>>>> cd6bfca1
 	rgl_node_t transformPointsNode = nullptr;
 
 	std::vector<rgl_mat3x4f> rayTf;
 
-<<<<<<< HEAD
-	std::vector<rgl_field_t> fields = {DISTANCE_F32, XYZ_F32};
-	std::vector<::Field<DISTANCE_F32>::type> outDistances;
-	std::vector<::Field<XYZ_F32>::type> outPoints;
-=======
 	std::vector<rgl_field_t> fields = {DISTANCE_F32, XYZ_VEC3_F32};
 	std::vector<::Field<DISTANCE_F32>::type> outDistances;
 	std::vector<::Field<XYZ_VEC3_F32>::type> outPoints;
->>>>>>> cd6bfca1
 
 	std::unique_ptr<TestPointCloud> pointCloud;
 
 	void connectNodes(bool withGaussianNoiseNode)
 	{
-<<<<<<< HEAD
-		ASSERT_RGL_SUCCESS(rgl_graph_node_add_child(useRaysNode, raytraceNode));
-		ASSERT_RGL_SUCCESS(rgl_graph_node_add_child(raytraceNode, compactPointsNode));
-		if (withGaussianNoiseNode) {
-			ASSERT_RGL_SUCCESS(rgl_graph_node_add_child(compactPointsNode, gaussianNoiseNode));
-			ASSERT_RGL_SUCCESS(rgl_graph_node_add_child(gaussianNoiseNode, yieldPointsNode));
-		} else {
-			ASSERT_RGL_SUCCESS(rgl_graph_node_add_child(compactPointsNode, yieldPointsNode));
-=======
 		ASSERT_RGL_SUCCESS(rgl_graph_node_add_child(useRaysNode, setRangeNode));
 		ASSERT_RGL_SUCCESS(rgl_graph_node_add_child(setRangeNode, raytraceNode));
 		if (withGaussianNoiseNode) {
@@ -70,30 +44,11 @@
 			ASSERT_RGL_SUCCESS(rgl_graph_node_add_child(gaussianNoiseNode, yieldPointsNode));
 		} else {
 			ASSERT_RGL_SUCCESS(rgl_graph_node_add_child(raytraceNode, yieldPointsNode));
->>>>>>> cd6bfca1
 		}
 	}
 
 	void disconnectNodes(bool withGaussianNoiseNode)
 	{
-<<<<<<< HEAD
-		ASSERT_RGL_SUCCESS(rgl_graph_node_remove_child(useRaysNode, raytraceNode));
-		ASSERT_RGL_SUCCESS(rgl_graph_node_remove_child(raytraceNode, compactPointsNode));
-		if (withGaussianNoiseNode) {
-			ASSERT_RGL_SUCCESS(rgl_graph_node_remove_child(compactPointsNode, gaussianNoiseNode));
-			ASSERT_RGL_SUCCESS(rgl_graph_node_remove_child(gaussianNoiseNode, yieldPointsNode));
-		} else {
-			ASSERT_RGL_SUCCESS(rgl_graph_node_remove_child(compactPointsNode, yieldPointsNode));
-		}
-	}
-
-	void prepareNodes()
-	{
-		ASSERT_RGL_SUCCESS(rgl_node_rays_from_mat3x4f(&useRaysNode, rayTf.data(), rayTf.size()));
-		ASSERT_RGL_SUCCESS(rgl_node_raytrace(&raytraceNode, nullptr, RAYTRACE_DEPTH));
-		ASSERT_RGL_SUCCESS(rgl_node_points_yield(&yieldPointsNode, fields.data(), fields.size()));
-		ASSERT_RGL_SUCCESS(rgl_node_points_compact(&compactPointsNode));
-=======
 		ASSERT_RGL_SUCCESS(rgl_graph_node_remove_child(useRaysNode, setRangeNode));
 		ASSERT_RGL_SUCCESS(rgl_graph_node_remove_child(setRangeNode, raytraceNode));
 		if (withGaussianNoiseNode) {
@@ -111,7 +66,6 @@
 		ASSERT_RGL_SUCCESS(rgl_node_raytrace(&raytraceNode, nullptr));
 		ASSERT_RGL_SUCCESS(rgl_node_points_yield(&yieldPointsNode, fields.data(), fields.size()));
 		//		ASSERT_RGL_SUCCESS(rgl_node_points_compact(&compactPointsNode));
->>>>>>> cd6bfca1
 	}
 
 	void getResults(rgl_node_t node = nullptr)
@@ -124,11 +78,7 @@
 		pointCloud = std::make_unique<TestPointCloud>(TestPointCloud::createFromNode(node, fields));
 		ASSERT_EQ(pointCloud->getPointCount(), rayTf.size());
 		outDistances = pointCloud->getFieldValues<DISTANCE_F32>();
-<<<<<<< HEAD
-		outPoints = pointCloud->getFieldValues<XYZ_F32>();
-=======
 		outPoints = pointCloud->getFieldValues<XYZ_VEC3_F32>();
->>>>>>> cd6bfca1
 	}
 };
 
@@ -142,11 +92,7 @@
 
 	rayTf.emplace_back(Mat3x4f::identity().toRGL());
 
-<<<<<<< HEAD
-	prepareNodes();
-=======
-	prepareNodes({0.0f, cubeZDistance + 10.0f});
->>>>>>> cd6bfca1
+	prepareNodes({0.0f, cubeZDistance + 10.0f});
 	connectNodes(false);
 
 	getResults();
@@ -163,11 +109,7 @@
 
 	rayTf.emplace_back(Mat3x4f::identity().toRGL());
 
-<<<<<<< HEAD
-	prepareNodes();
-=======
-	prepareNodes({0.0f, cubeZDistance + 10.0f});
->>>>>>> cd6bfca1
+	prepareNodes({0.0f, cubeZDistance + 10.0f});
 	connectNodes(false);
 
 	getResults();
@@ -184,11 +126,7 @@
 
 	rayTf.emplace_back(Mat3x4f::identity().toRGL());
 
-<<<<<<< HEAD
-	prepareNodes();
-=======
-	prepareNodes({0.0f, cubeZDistance + 10.0f});
->>>>>>> cd6bfca1
+	prepareNodes({0.0f, cubeZDistance + 10.0f});
 	connectNodes(false);
 
 	getResults();
@@ -202,50 +140,33 @@
 	float cubeYAxisTranslation = 55.5f;
 	const Mat3x4f cubePoseTf = Mat3x4f::translation(0, cubeYAxisTranslation, 0);
 	spawnCubeOnScene(cubePoseTf);
-<<<<<<< HEAD
 
 	rayTf.emplace_back(Mat3x4f::identity().toRGL());
 	// After sending a ray in the direction of negative infinity, the distance should still be positive.
 	rayTf.emplace_back(Mat3x4f::rotationRad(RGL_AXIS_X, M_PI).toRGL());
 
-	prepareNodes();
-
-	ASSERT_RGL_SUCCESS(rgl_graph_node_add_child(useRaysNode, raytraceNode));
-	ASSERT_RGL_SUCCESS(rgl_graph_node_add_child(raytraceNode, yieldPointsNode));
-
+	prepareNodes({0.0f, 10000.0f});
+	connectNodes(false);
 	getResults();
 
 	EXPECT_EQ(outDistances.at(0), NON_HIT_VALUE);
 	EXPECT_EQ(outDistances.at(1), NON_HIT_VALUE);
-=======
-
-	rayTf.emplace_back(Mat3x4f::identity().toRGL());
-	// After sending a ray in the direction of negative infinity, the distance should still be positive.
-	rayTf.emplace_back(Mat3x4f::rotationRad(RGL_AXIS_X, M_PI).toRGL());
-
-	prepareNodes({0.0f, 10000.0f});
-	connectNodes(false);
+}
+
+TEST_P(DistanceFieldTest, should_compute_nonhit_distance_for_object_out_of_max_range)
+{
+	float cubeZDistance = GetParam();
+	const Mat3x4f cubePoseTf = Mat3x4f::translation(0, 0, cubeZDistance);
+	spawnCubeOnScene(cubePoseTf);
+
+	rayTf.push_back(Mat3x4f::identity().toRGL());
+
+	prepareNodes({0.0f, cubeZDistance - CUBE_HALF_EDGE - 1.0f});
+	connectNodes(false);
+
 	getResults();
 
 	EXPECT_EQ(outDistances.at(0), NON_HIT_VALUE);
-	EXPECT_EQ(outDistances.at(1), NON_HIT_VALUE);
-}
-
-TEST_P(DistanceFieldTest, should_compute_nonhit_distance_for_object_out_of_max_range)
-{
-	float cubeZDistance = GetParam();
-	const Mat3x4f cubePoseTf = Mat3x4f::translation(0, 0, cubeZDistance);
-	spawnCubeOnScene(cubePoseTf);
-
-	rayTf.push_back(Mat3x4f::identity().toRGL());
-
-	prepareNodes({0.0f, cubeZDistance - CUBE_HALF_EDGE - 1.0f});
-	connectNodes(false);
-
-	getResults();
-
-	EXPECT_EQ(outDistances.at(0), NON_HIT_VALUE);
->>>>>>> cd6bfca1
 }
 
 TEST_P(DistanceFieldTest, should_compute_nonhit_distance_for_object_out_of_min_range)
@@ -253,29 +174,6 @@
 	float cubeZDistance = GetParam();
 	const Mat3x4f cubePoseTf = Mat3x4f::translation(0, 0, cubeZDistance);
 	spawnCubeOnScene(cubePoseTf);
-<<<<<<< HEAD
-
-	float maxAngle = atan(CUBE_HALF_EDGE / (cubeZDistance - CUBE_HALF_EDGE));
-
-	// Generate angle and print the seed for reproducibility
-	std::random_device rd;
-	auto seed = rd();
-	std::mt19937 gen(seed);
-	std::uniform_real_distribution<> dis(-maxAngle, maxAngle);
-	fmt::print(stderr, "DistanceFieldTest random seed: {}\n", seed);
-
-	std::vector<float> expectedDistances;
-
-	for (int i = 0; i < ANGLE_ITERATIONS; ++i) {
-		float randomAngle = dis(gen);
-		rayTf.emplace_back(Mat3x4f::rotationRad(RGL_AXIS_X, randomAngle).toRGL());
-
-		float expectedDistance = (cubeZDistance - CUBE_HALF_EDGE) / (cos(randomAngle));
-		expectedDistances.emplace_back(expectedDistance);
-	}
-
-	prepareNodes();
-=======
 
 	rayTf.push_back(Mat3x4f::identity().toRGL());
 
@@ -300,52 +198,15 @@
 	rayTf.push_back(Mat3x4f::identity().toRGL());
 
 	prepareNodes({nearCubeZDistance + CUBE_HALF_EDGE + 1.0f, farCubeZDistance + CUBE_HALF_EDGE + 1.0f});
->>>>>>> cd6bfca1
-	connectNodes(false);
-
-	getResults();
-
-<<<<<<< HEAD
-	for (int i = 0; i < pointCloud->getPointCount(); ++i) {
-		EXPECT_THAT(outPoints.at(i).length(), testing::FloatNear(outDistances.at(i), EPSILON_MUL));
-		EXPECT_THAT(expectedDistances.at(i), testing::FloatNear(outDistances.at(i), EPSILON_MUL));
-	}
-=======
+	connectNodes(false);
+
+	getResults();
+
 	EXPECT_EQ(outDistances.at(0), NON_HIT_VALUE);
->>>>>>> cd6bfca1
 }
 
 TEST_P(DistanceFieldTest, should_compute_correct_distances_for_various_ray_angles)
 {
-<<<<<<< HEAD
-	float cubeZDistance = 10.0f;
-	const Mat3x4f cubePoseTf = Mat3x4f::translation(0, 0, cubeZDistance);
-	spawnCubeOnScene(cubePoseTf);
-
-	rayTf.emplace_back(Mat3x4f::identity().toRGL());
-
-	prepareNodes();
-	connectNodes(false);
-
-	getResults();
-
-	float distance = outDistances.at(0);
-	ASSERT_EQ(distance, outPoints.at(0).length());
-	ASSERT_EQ(distance, cubeZDistance - CUBE_HALF_EDGE);
-
-	disconnectNodes(false);
-	rayTf.clear();
-
-	// Translate ray position and compute the distance again
-	float rayZAxisTranslation = 5.0f;
-	rayTf.emplace_back(Mat3x4f::translation(0.0f, 0.0f, rayZAxisTranslation).toRGL());
-
-	prepareNodes();
-	connectNodes(false);
-
-	getResults();
-
-=======
 	float cubeZDistance = GetParam();
 	const Mat3x4f cubePoseTf = Mat3x4f::translation(0, 0, cubeZDistance);
 	spawnCubeOnScene(cubePoseTf);
@@ -409,7 +270,6 @@
 
 	getResults();
 
->>>>>>> cd6bfca1
 	// The distance should change if it is computed from the beginning of the ray
 	// and not from the beginning of its coordinate system
 	EXPECT_EQ(outDistances.at(0), outPoints.at(0).length() - rayZAxisTranslation);
@@ -421,11 +281,10 @@
 	float cubeZDistance = 10.0f;
 	const Mat3x4f cubePoseTf = Mat3x4f::translation(0, 0, cubeZDistance);
 	spawnCubeOnScene(cubePoseTf);
-<<<<<<< HEAD
-
-	rayTf.emplace_back(Mat3x4f::identity().toRGL());
-
-	prepareNodes();
+
+	rayTf.emplace_back(Mat3x4f::identity().toRGL());
+
+	prepareNodes({0.0f, cubeZDistance + 10.0f});
 	connectNodes(false);
 
 	getResults();
@@ -442,28 +301,6 @@
 
 	getResults();
 
-=======
-
-	rayTf.emplace_back(Mat3x4f::identity().toRGL());
-
-	prepareNodes({0.0f, cubeZDistance + 10.0f});
-	connectNodes(false);
-
-	getResults();
-
-	float distance = outDistances.at(0);
-	ASSERT_EQ(distance, outPoints.at(0).length());
-	ASSERT_EQ(distance, cubeZDistance - CUBE_HALF_EDGE);
-
-	disconnectNodes(false);
-
-	// Add gaussian noise to the distance
-	ASSERT_RGL_SUCCESS(rgl_node_gaussian_noise_distance(&gaussianNoiseNode, MEAN, 0.0f, 0.0f));
-	connectNodes(true);
-
-	getResults();
-
->>>>>>> cd6bfca1
 	EXPECT_EQ(outDistances.at(0), outPoints.at(0).length());
 	EXPECT_THAT(outDistances.at(0) - distance, testing::FloatNear(MEAN, EPSILON_NOISE));
 }
@@ -477,11 +314,7 @@
 	rayTf.assign(LIDAR_RAYS_COUNT, Mat3x4f::identity().toRGL());
 
 	ASSERT_RGL_SUCCESS(rgl_node_gaussian_noise_distance(&gaussianNoiseNode, MEAN, STD_DEV, STD_DEV_PER_METER));
-<<<<<<< HEAD
-	prepareNodes();
-=======
-	prepareNodes({0.0f, cubeZDistance + 10.0f});
->>>>>>> cd6bfca1
+	prepareNodes({0.0f, cubeZDistance + 10.0f});
 	connectNodes(true);
 
 	getResults();
@@ -505,11 +338,7 @@
 	rayTf.emplace_back(transform);
 
 	// Before points transformation
-<<<<<<< HEAD
-	prepareNodes();
-=======
-	prepareNodes({0.0f, cubeZDistance + 10.0f});
->>>>>>> cd6bfca1
+	prepareNodes({0.0f, cubeZDistance + 10.0f});
 	connectNodes(false);
 
 	getResults();
@@ -521,11 +350,7 @@
 	disconnectNodes(false);
 
 	// After points transformation
-<<<<<<< HEAD
-	prepareNodes();
-=======
-	prepareNodes({0.0f, cubeZDistance + 10.0f});
->>>>>>> cd6bfca1
+	prepareNodes({0.0f, cubeZDistance + 10.0f});
 	connectNodes(false);
 	rgl_mat3x4f inverseTransform = Mat3x4f::fromRGL(transform).inverse().toRGL();
 	EXPECT_RGL_SUCCESS(rgl_node_points_transform(&transformPointsNode, &inverseTransform));
