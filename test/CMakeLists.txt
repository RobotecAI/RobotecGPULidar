--- conflicted
+++ resolved
@@ -10,13 +10,10 @@
         #    src/features/transforms.cpp
         #    src/features/pcdOutput.cpp
         src/testMat3x4f.cpp
-<<<<<<< HEAD
         src/graph/nodes/FromArrayPointsNodeTest.cpp
         src/graph/nodes/TransformPointsNodeTest.cpp
         )
-=======
-        src/graph/nodes/FromArrayPointsNodeTest.cpp)
->>>>>>> f3eca87d
+
 
 # Only Linux
 if ((NOT WIN32))
