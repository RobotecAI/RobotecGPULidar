cmake_minimum_required(VERSION 3.16)

set(RGL_TEST_FILES
<<<<<<< HEAD
    src/asyncStressTest.cpp
    src/apiReadmeExample.cpp
    src/gaussianStressTest.cpp
    src/apiSurfaceTests.cpp
    src/testMat3x4f.cpp
    src/DistanceFieldTest.cpp
    src/scene/textureTest.cpp
    src/scene/entityIdTest.cpp
    src/graph/nodes/FromArrayPointsNodeTest.cpp
    src/graph/nodes/TransformPointsNodeTest.cpp
    src/graph/nodes/SetRingIdsRaysNodeTest.cpp
    src/graph/nodes/CompactPointsNodeTest.cpp
    src/graph/nodes/FormatPointsNodeTest.cpp
    src/graph/nodes/YieldPointsNodeTest.cpp
    src/graph/nodes/GaussianNoiseAngularRayNodeTest.cpp
    src/graph/nodes/GaussianNoiseDistanceNodeTest.cpp
    src/graph/nodes/GaussianNoiseAngularHitpointNodeTest.cpp
    src/graph/nodes/RaytraceNodeTest.cpp
    src/graph/nodes/TransformRaysNodeTest.cpp
    src/graph/nodes/FromMat3x4fRaysNodeTest.cpp
    src/graph/nodes/SpatialMergePointsNodeTest.cpp
    src/graph/nodes/TemporalMergePointsNodeTest.cpp
    src/graph/nodes/SimulateSnowPointsNodeTest.cpp
    src/graph/graphCaseTest.cpp
    src/graph/addChildTest.cpp
    src/memory/arrayTypingTest.cpp
    src/memory/arrayChangeStreamTest.cpp
    src/synchronization/graphAndCopyStream.cpp
    src/synchronization/testKernel.cu
    src/synchronization/graphThreadSynchronization.cpp
    src/graph/setPriorityTest.cpp
    include/nodes.hpp
    src/helpers/pointsTest.cpp
)

# Only Linux
if ((NOT WIN32))
    list(APPEND RGL_TEST_FILES
        src/features/loggingTests.cpp
    )
=======
    src/apiReadmeExample.cpp
    src/apiSurfaceTests.cpp
    src/asyncStressTest.cpp
    src/DistanceFieldTest.cpp
    src/externalLibraryTest.cpp
    src/features/loggingTests.cpp
    src/gaussianStressTest.cpp
    src/graph/addChildTest.cpp
    src/graph/graphCaseTest.cpp
    src/graph/nodes/CompactPointsNodeTest.cpp
    src/graph/nodes/FormatPointsNodeTest.cpp
    src/graph/nodes/FromArrayPointsNodeTest.cpp
    src/graph/nodes/FromMat3x4fRaysNodeTest.cpp
    src/graph/nodes/GaussianNoiseAngularHitpointNodeTest.cpp
    src/graph/nodes/GaussianNoiseAngularRayNodeTest.cpp
    src/graph/nodes/GaussianNoiseDistanceNodeTest.cpp
    src/graph/nodes/RaytraceNodeTest.cpp
    src/graph/nodes/SetRingIdsRaysNodeTest.cpp
    src/graph/nodes/SetTimeOffsetsRaysNodeTest.cpp
    src/graph/nodes/SpatialMergePointsNodeTest.cpp
    src/graph/nodes/TemporalMergePointsNodeTest.cpp
    src/graph/nodes/TransformPointsNodeTest.cpp
    src/graph/nodes/TransformPointsNodeTest.cpp
    src/graph/nodes/TransformRaysNodeTest.cpp
    src/graph/nodes/YieldPointsNodeTest.cpp
    src/graph/setPriorityTest.cpp
    src/helpers/pointsTest.cpp
    src/memory/arrayChangeStreamTest.cpp
    src/memory/arrayOpsTest.cpp
    src/memory/arrayTypingTest.cpp
    src/scene/entityIdTest.cpp
    src/scene/textureTest.cpp
    src/synchronization/graphAndCopyStream.cpp
    src/synchronization/graphThreadSynchronization.cpp
    src/synchronization/testKernel.cu
    src/testMat3x4f.cpp
    src/VelocityDistortionTest.cpp
)


# Only Linux
if ((NOT WIN32))
#    list(APPEND RGL_TEST_FILES
        # Placeholder for Linux-only tests.
#    )
>>>>>>> cd6bfca1
endif()

# On Windows, tape is not available since it uses Linux sys-calls (mmap)
# AutoTape interferes with tape tests (e.g. double rgl_tape_record_begin()) which is non-trivial to fix.
if ((NOT WIN32) AND (NOT RGL_AUTO_TAPE_PATH))
    list(APPEND RGL_TEST_FILES
        src/tapeSurfaceTest.cpp
        src/features/tapeScene.cpp
    )
endif()

add_executable(RobotecGPULidar_test ${RGL_TEST_FILES}
        src/memory/arrayOpsTest.cpp)

target_link_libraries(RobotecGPULidar_test
    gtest_main
    gmock_main
    RobotecGPULidar
)

target_include_directories(RobotecGPULidar_test PRIVATE
    ${CMAKE_CURRENT_SOURCE_DIR}/../src
    ${CMAKE_CURRENT_SOURCE_DIR}/../include
    ${CMAKE_CURRENT_SOURCE_DIR}/include
    ${CMAKE_CURRENT_SOURCE_DIR}/src/synchronization
)

include(GoogleTest)

gtest_discover_tests(RobotecGPULidar_test)<|MERGE_RESOLUTION|>--- conflicted
+++ resolved
@@ -1,48 +1,6 @@
 cmake_minimum_required(VERSION 3.16)
 
 set(RGL_TEST_FILES
-<<<<<<< HEAD
-    src/asyncStressTest.cpp
-    src/apiReadmeExample.cpp
-    src/gaussianStressTest.cpp
-    src/apiSurfaceTests.cpp
-    src/testMat3x4f.cpp
-    src/DistanceFieldTest.cpp
-    src/scene/textureTest.cpp
-    src/scene/entityIdTest.cpp
-    src/graph/nodes/FromArrayPointsNodeTest.cpp
-    src/graph/nodes/TransformPointsNodeTest.cpp
-    src/graph/nodes/SetRingIdsRaysNodeTest.cpp
-    src/graph/nodes/CompactPointsNodeTest.cpp
-    src/graph/nodes/FormatPointsNodeTest.cpp
-    src/graph/nodes/YieldPointsNodeTest.cpp
-    src/graph/nodes/GaussianNoiseAngularRayNodeTest.cpp
-    src/graph/nodes/GaussianNoiseDistanceNodeTest.cpp
-    src/graph/nodes/GaussianNoiseAngularHitpointNodeTest.cpp
-    src/graph/nodes/RaytraceNodeTest.cpp
-    src/graph/nodes/TransformRaysNodeTest.cpp
-    src/graph/nodes/FromMat3x4fRaysNodeTest.cpp
-    src/graph/nodes/SpatialMergePointsNodeTest.cpp
-    src/graph/nodes/TemporalMergePointsNodeTest.cpp
-    src/graph/nodes/SimulateSnowPointsNodeTest.cpp
-    src/graph/graphCaseTest.cpp
-    src/graph/addChildTest.cpp
-    src/memory/arrayTypingTest.cpp
-    src/memory/arrayChangeStreamTest.cpp
-    src/synchronization/graphAndCopyStream.cpp
-    src/synchronization/testKernel.cu
-    src/synchronization/graphThreadSynchronization.cpp
-    src/graph/setPriorityTest.cpp
-    include/nodes.hpp
-    src/helpers/pointsTest.cpp
-)
-
-# Only Linux
-if ((NOT WIN32))
-    list(APPEND RGL_TEST_FILES
-        src/features/loggingTests.cpp
-    )
-=======
     src/apiReadmeExample.cpp
     src/apiSurfaceTests.cpp
     src/asyncStressTest.cpp
@@ -62,6 +20,7 @@
     src/graph/nodes/RaytraceNodeTest.cpp
     src/graph/nodes/SetRingIdsRaysNodeTest.cpp
     src/graph/nodes/SetTimeOffsetsRaysNodeTest.cpp
+    src/graph/nodes/SimulateSnowPointsNodeTest.cpp
     src/graph/nodes/SpatialMergePointsNodeTest.cpp
     src/graph/nodes/TemporalMergePointsNodeTest.cpp
     src/graph/nodes/TransformPointsNodeTest.cpp
@@ -88,7 +47,6 @@
 #    list(APPEND RGL_TEST_FILES
         # Placeholder for Linux-only tests.
 #    )
->>>>>>> cd6bfca1
 endif()
 
 # On Windows, tape is not available since it uses Linux sys-calls (mmap)
@@ -100,8 +58,7 @@
     )
 endif()
 
-add_executable(RobotecGPULidar_test ${RGL_TEST_FILES}
-        src/memory/arrayOpsTest.cpp)
+add_executable(RobotecGPULidar_test ${RGL_TEST_FILES})
 
 target_link_libraries(RobotecGPULidar_test
     gtest_main
